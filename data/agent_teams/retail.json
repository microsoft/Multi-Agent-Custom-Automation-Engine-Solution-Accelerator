--- conflicted
+++ resolved
@@ -19,11 +19,6 @@
       "use_bing": false,
       "use_reasoning": false,
       "index_name": "macae-retail-customer-index",
-<<<<<<< HEAD
-      "index_foundry_name": "",
-      "index_endpoint": "",
-=======
->>>>>>> 095bb07a
       "coding_tools": false
     },
     {

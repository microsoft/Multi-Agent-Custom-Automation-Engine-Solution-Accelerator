import {
    Body1Strong,
    Button,
    Caption1,
    Title2,
} from "@fluentui/react-components";
import React, { useRef, useEffect, useState } from "react";
import { useNavigate, useLocation } from "react-router-dom";

import "./../../styles/Chat.css";
import "../../styles/prism-material-oceanic.css";
import "./../../styles/HomeInput.css";

import { HomeInputProps, quickTasks, QuickTask } from "../../models/homeInput";
import { TaskService } from "../../services/TaskService";
import { NewTaskService } from "../../services/NewTaskService";

import ChatInput from "@/coral/modules/ChatInput";
import InlineToaster, { useInlineToaster } from "../toast/InlineToaster";
import PromptCard from "@/coral/components/PromptCard";
import { Send } from "@/coral/imports/bundleicons";

const HomeInput: React.FC<HomeInputProps> = ({
    onInputSubmit,
    onQuickTaskSelect,
}) => {
    const [submitting, setSubmitting] = useState(false);
    const [input, setInput] = useState("");

    const textareaRef = useRef<HTMLTextAreaElement>(null);
    const navigate = useNavigate();
    const location = useLocation(); // ✅ location.state used to control focus
    const { showToast, dismissToast } = useInlineToaster();

    useEffect(() => {
        if (location.state?.focusInput) {
            textareaRef.current?.focus();
        }
    }, [location]);

    const resetTextarea = () => {
        setInput("");
        if (textareaRef.current) {
            textareaRef.current.style.height = "auto";
            textareaRef.current.focus();
        }
    };

    useEffect(() => {
        const cleanup = NewTaskService.addResetListener(resetTextarea);
        return cleanup;
    }, []);

    const handleSubmit = async () => {
        if (input.trim()) {
            setSubmitting(true);
            let id = showToast("Creating a plan", "progress");

            try {
                const response = await TaskService.createPlan(input.trim());
                setInput("");

                if (textareaRef.current) {
                    textareaRef.current.style.height = "auto";
                }

                if (response.plan_id && response.plan_id !== null) {
                    showToast("Plan created!", "success");
                    dismissToast(id);
                    navigate(`/plan/${response.plan_id}`);
                } else {
                    showToast("Failed to create plan", "error");
                    dismissToast(id);
                }
            } catch (error:any) {
                dismissToast(id);
<<<<<<< HEAD
                
                // Show more specific error message if available
                const errorMessage = error instanceof Error ? error.message : "Something went wrong";
                showToast(errorMessage, "error");
=======
                showToast(JSON.parse(error?.message)?.detail, "error");
>>>>>>> 899fea21
            } finally {
                setInput("");
                setSubmitting(false);
            }
        }
    };

    const handleQuickTaskClick = (task: QuickTask) => {
        setInput(task.description);
        if (textareaRef.current) {
            textareaRef.current.focus();
        }
        onQuickTaskSelect(task.description);
    };

    useEffect(() => {
        if (textareaRef.current) {
            textareaRef.current.style.height = "auto";
            textareaRef.current.style.height = `${textareaRef.current.scrollHeight}px`;
        }
    }, [input]);

    return (
        <div className="home-input-container">
            <div className="home-input-content">
                <div className="home-input-center-content">
                    <div className="home-input-title-wrapper">
                        <Title2>How can I help?</Title2>
                    </div>

                    <ChatInput
                        ref={textareaRef} // forwarding
                        value={input}
                        placeholder="Tell us what needs planning, building, or connecting—we'll handle the rest."
                        onChange={setInput}
                        onEnter={handleSubmit}
                        disabledChat={submitting}
                    >
                        <Button
                            appearance="subtle"
                            className="home-input-send-button"
                            onClick={handleSubmit}
                            disabled={submitting}
                            icon={<Send />}
                        />
                    </ChatInput>

                    <InlineToaster />

                    <div className="home-input-quick-tasks-section">
                        <div className="home-input-quick-tasks-header">
                            <Body1Strong>Quick tasks</Body1Strong>
                        </div>

                        <div className="home-input-quick-tasks">
                            {quickTasks.map((task) => (
                                <PromptCard
                                    key={task.id}
                                    title={task.title}
                                    icon={task.icon}
                                    description={task.description}
                                    onClick={() => handleQuickTaskClick(task)}
                                    disabled={submitting}
                                />
                            ))}
                        </div>
                    </div>
                </div>
            </div>
        </div>
    );
};

export default HomeInput;<|MERGE_RESOLUTION|>--- conflicted
+++ resolved
@@ -72,16 +72,13 @@
                     showToast("Failed to create plan", "error");
                     dismissToast(id);
                 }
-            } catch (error:any) {
+            } catch (error: any) {
                 dismissToast(id);
-<<<<<<< HEAD
-                
                 // Show more specific error message if available
                 const errorMessage = error instanceof Error ? error.message : "Something went wrong";
                 showToast(errorMessage, "error");
-=======
                 showToast(JSON.parse(error?.message)?.detail, "error");
->>>>>>> 899fea21
+
             } finally {
                 setInput("");
                 setSubmitting(false);

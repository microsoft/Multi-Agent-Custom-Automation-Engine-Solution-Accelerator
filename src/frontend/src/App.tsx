import React, { useState, useEffect } from 'react';
import './App.css';
import { apiService } from './api/apiService';

function App() {
  const [selectedAgents, setSelectedAgents] = useState([]);
  const [scenario, setScenario] = useState('');
  const [isAnalyzing, setIsAnalyzing] = useState(false);
  const [analysis, setAnalysis] = useState(null);
  const [agents, setAgents] = useState([]);
  const [loading, setLoading] = useState(true);
  const [apiUrl, setApiUrl] = useState(''); // Dynamic API URL from config

  // Haal agents op van backend API
  useEffect(() => {
    const fetchAgents = async () => {
      console.log('🚀 Starting fetchAgents...');
      
      try {
        // Haal eerst config op om API URL te krijgen
        console.log('📡 Fetching config from /config...');
        const configResponse = await fetch('/config');
        console.log('⚙️ Config response status:', configResponse.status, configResponse.statusText);
        
        if (!configResponse.ok) {
          throw new Error(`Config fetch failed: ${configResponse.status} ${configResponse.statusText}`);
        }
        
        const config = await configResponse.json();
        console.log('⚙️ Frontend config loaded:', config);
        
        // Set the API URL in state for use throughout the component
        // Fallback to working backend URL if config API_URL is invalid
        let apiUrl = config.API_URL;
        if (!apiUrl || apiUrl.includes('localhost:8000')) {
          apiUrl = 'https://backend-aiagents-gov.victoriouscoast-531c9ceb.westeurope.azurecontainerapps.io/api';
          console.log('🔄 Using fallback API URL:', apiUrl);
        }
        setApiUrl(apiUrl);
        
        const agentToolsUrl = `${config.API_URL}/agent-tools`;
        console.log('🎯 Fetching agents from:', agentToolsUrl);
        
        // Test direct fetch with detailed logging
        const response = await fetch(agentToolsUrl, {
          method: 'GET',
          headers: {
            'Accept': 'application/json',
            'Content-Type': 'application/json'
          },
          credentials: 'omit' // Explicitly no credentials
        });
        
        console.log('📡 Backend response received:', {
          status: response.status,
          statusText: response.statusText,
          url: response.url,
          headers: Object.fromEntries(response.headers.entries())
        });
        
        if (!response.ok) {
          throw new Error(`Backend API error: ${response.status} ${response.statusText} at ${agentToolsUrl}`);
        }
        
        const data = await response.json();
        console.log('📊 Backend data received:', data);
        console.log('📊 Data type:', typeof data, 'Array?', Array.isArray(data));
        
        if (!Array.isArray(data)) {
          throw new Error('Expected array from backend, got: ' + typeof data);
        }
        
        const formattedAgents = data.map((agent: any, index: number) => ({
          id: index + 1,
          name: agent.agent,
          description: agent.description,
          expertise: agent.agent
        }));
        
        console.log('✅ Formatted agents:', formattedAgents);
        setAgents(formattedAgents);
        setLoading(false);
      } catch (error: any) {
        console.error('❌ Error in fetchAgents:', error);
        console.error('❌ Error name:', error.name);
        console.error('❌ Error message:', error.message);
        console.error('❌ Error stack:', error.stack);
        setLoading(false);
      }
    };

    fetchAgents();
  }, []);

  const toggleAgent = (agent) => {
    setSelectedAgents(prev => {
      const isSelected = prev.some(a => a.id === agent.id);
      if (isSelected) {
        return prev.filter(a => a.id !== agent.id);
      } else {
        return [...prev, agent];
      }
    });
  };

  const analyzeScenario = async () => {
    if (selectedAgents.length === 0 || !scenario.trim()) {
      alert('Selecteer minimaal één agent en voer een scenario in');
      return;
    }

    if (!apiUrl) {
      alert('API URL niet beschikbaar. Probeer de pagina te verversen.');
      return;
    }

    setIsAnalyzing(true);
    
    try {
      const response = await apiService.submitInputTask({
        session_id: `session_${Date.now()}`,
        description: scenario
      });
      
      setAnalysis({
        agent_responses: selectedAgents.map(agent => ({
          agent_name: agent.name,
          agent_expertise: agent.expertise,
          response: `Echte AI analyse van ${agent.name}:\n\n${JSON.stringify(response, null, 2)}`
        }))
      });
<<<<<<< HEAD
    } catch (error) {
      console.error('Backend error:', error);
      alert('Backend fout: ' + (error instanceof Error ? error.message : 'Onbekende fout'));
=======

      if (response.ok) {
        const result = await response.json();
        console.log('🎯 Backend response:', result);
        
        // Handle different response formats from backend
        let analysisResult;
        
        if (result.agent_responses) {
          // New format: backend returns proper agent_responses
          analysisResult = result;
        } else if (result.detail && result.detail.includes('Resource not found')) {
          // Backend configuration issue - create mock responses for selected agents
          analysisResult = {
            agent_responses: selectedAgents.map(agent => ({
              agent_name: agent.name,
              agent_expertise: agent.expertise,
              response: `AI Analyse van ${agent.name} voor: "${scenario}"\n\n` +
                       `Als ${agent.expertise} specialist zie ik de volgende aspecten:\n\n` +
                       `• Strategische overwegingen voor dit scenario\n` +
                       `• Impact op verschillende stakeholders\n` +
                       `• Aanbevolen vervolgstappen\n` +
                       `• Risico's en kansen\n\n` +
                       `Let op: Dit is een tijdelijke respons terwijl de backend configuratie wordt bijgewerkt.`
            }))
          };
        } else {
          // Other response format - create response based on result
          analysisResult = {
            agent_responses: selectedAgents.map(agent => ({
              agent_name: agent.name,
              agent_expertise: agent.expertise,
              response: `Response van ${agent.name}:\n\n${JSON.stringify(result, null, 2)}`
            }))
          };
        }
        
        setAnalysis(analysisResult);
      } else {
        alert('Fout: ' + response.status);
      }
    } catch (error: any) {
      console.error('❌ Backend call failed:', error);
      
      // Create fallback response when backend is completely unavailable
      setAnalysis({
        agent_responses: selectedAgents.map(agent => ({
          agent_name: agent.name,
          agent_expertise: agent.expertise,
          response: `Fallback analyse van ${agent.name}:\n\n` +
                   `Scenario: "${scenario}"\n\n` +
                   `Als ${agent.expertise} expert zou ik het volgende analyseren:\n\n` +
                   `• Identificatie van kernuitdagingen\n` +
                   `• Stakeholder impact assessment\n` +
                   `• Strategische aanbevelingen\n` +
                   `• Implementation roadmap\n\n` +
                   `Deze analyse is gegenereerd in offline modus. ` +
                   `Voor volledige AI-powered analysis, controleer de backend verbinding.`
        }))
      });
      
      alert('Backend tijdelijk niet bereikbaar. Fallback analyse getoond.');
>>>>>>> 54f49939
    } finally {
      setIsAnalyzing(false);
    }
  };

  if (loading) {
    return (
      <div style={{
        minHeight: '100vh',
        background: 'linear-gradient(135deg, #f3e8ff 0%, #fce7f3 50%, #e0e7ff 100%)',
        display: 'flex',
        alignItems: 'center',
        justifyContent: 'center',
        fontFamily: 'system-ui, -apple-system, sans-serif'
      }}>
        <div style={{
          background: 'rgba(255, 255, 255, 0.9)',
          backdropFilter: 'blur(20px)',
          borderRadius: '24px',
          padding: '48px',
          textAlign: 'center'
        }}>
          <div style={{
            width: '40px',
            height: '40px',
            border: '4px solid #8b5cf6',
            borderTop: '4px solid transparent',
            borderRadius: '50%',
            animation: 'spin 1s linear infinite',
            margin: '0 auto 24px'
          }}></div>
          <h2 style={{ color: '#8b5cf6', margin: 0 }}>Laden van agents uit CMS...</h2>
        </div>
      </div>
    );
  }

  return (
    <div style={{
      minHeight: '100vh',
      background: 'linear-gradient(135deg, #f3e8ff 0%, #fce7f3 50%, #e0e7ff 100%)',
      fontFamily: 'system-ui, -apple-system, sans-serif'
    }}>
      <header style={{
        background: 'rgba(255, 255, 255, 0.9)',
        backdropFilter: 'blur(20px)',
        borderBottom: '1px solid rgba(168, 85, 247, 0.2)',
        position: 'sticky',
        top: 0,
        zIndex: 50
      }}>
        <div style={{
          maxWidth: '1200px',
          margin: '0 auto',
          padding: '20px',
          display: 'flex',
          alignItems: 'center',
          justifyContent: 'space-between'
        }}>
          <div style={{ display: 'flex', alignItems: 'center', gap: '12px' }}>
            <div style={{
              padding: '8px',
              background: 'linear-gradient(135deg, #8b5cf6, #ec4899)',
              borderRadius: '12px',
              boxShadow: '0 4px 12px rgba(0,0,0,0.15)'
            }}>
              <span style={{ fontSize: '24px' }}>✨</span>
            </div>
            <div>
              <h1 style={{
                fontSize: '24px',
                fontWeight: 'bold',
                background: 'linear-gradient(135deg, #8b5cf6, #ec4899)',
                WebkitBackgroundClip: 'text',
                WebkitTextFillColor: 'transparent',
                margin: 0
              }}>
                SoMC.AI
              </h1>
              <p style={{ fontSize: '14px', color: '#6b7280', margin: 0 }}>
                The AI-powered government platform
              </p>
            </div>
          </div>
          <div style={{ fontSize: '14px', color: '#8b5cf6', fontWeight: '500' }}>
            CMS-Powered ✨
          </div>
        </div>
      </header>

      <div style={{ maxWidth: '1200px', margin: '0 auto', padding: '48px 20px' }}>
        
        <div style={{ textAlign: 'center', marginBottom: '48px' }}>
          <div style={{
            display: 'inline-flex',
            alignItems: 'center',
            gap: '8px',
            padding: '12px 24px',
            background: 'rgba(255, 255, 255, 0.8)',
            backdropFilter: 'blur(10px)',
            borderRadius: '50px',
            border: '1px solid rgba(168, 85, 247, 0.2)',
            color: '#8b5cf6',
            fontSize: '14px',
            fontWeight: '500',
            marginBottom: '24px'
          }}>
            ⚡ Powered by Dynamic CMS Agents
          </div>
          <h2 style={{
            fontSize: '56px',
            fontWeight: 'bold',
            background: 'linear-gradient(135deg, #1f2937, #8b5cf6, #ec4899)',
            WebkitBackgroundClip: 'text',
            WebkitTextFillColor: 'transparent',
            lineHeight: '1.1',
            margin: '0 0 24px 0'
          }}>
            AI-Gestuurde<br />Beleidsanalyse
          </h2>
          <p style={{
            fontSize: '20px',
            color: '#374151',
            maxWidth: '800px',
            margin: '0 auto',
            lineHeight: '1.6'
          }}>
            Agents worden dynamisch geladen uit het CMS. Voeg nieuwe agents toe via Directus!
          </p>
        </div>

        <div style={{ marginBottom: '48px' }}>
          <div style={{ textAlign: 'center', marginBottom: '32px' }}>
            <h3 style={{ fontSize: '32px', fontWeight: 'bold', color: '#1f2937', margin: '0 0 12px 0' }}>
              Selecteer AI Specialisten
            </h3>
            <p style={{ fontSize: '18px', color: '#6b7280', margin: 0 }}>
              {agents.length} agents geladen uit CMS
            </p>
          </div>

          <div style={{
            display: 'grid',
            gridTemplateColumns: 'repeat(auto-fit, minmax(300px, 1fr))',
            gap: '24px',
            marginBottom: '32px'
          }}>
            {agents.map((agent) => (
              <div
                key={agent.id}
                onClick={() => toggleAgent(agent)}
                style={{
                  padding: '32px',
                  borderRadius: '24px',
                  cursor: 'pointer',
                  transition: 'all 0.3s ease',
                  background: selectedAgents.some(a => a.id === agent.id)
                    ? 'linear-gradient(135deg, rgba(168, 85, 247, 0.1), rgba(236, 72, 153, 0.1))'
                    : 'rgba(255, 255, 255, 0.8)',
                  backdropFilter: 'blur(20px)',
                  border: selectedAgents.some(a => a.id === agent.id)
                    ? '2px solid #8b5cf6'
                    : '1px solid rgba(209, 213, 219, 0.3)',
                  boxShadow: selectedAgents.some(a => a.id === agent.id)
                    ? '0 20px 40px rgba(168, 85, 247, 0.2)'
                    : '0 4px 12px rgba(0, 0, 0, 0.05)',
                  position: 'relative'
                }}
              >
                <div style={{ display: 'flex', alignItems: 'center', gap: '16px', marginBottom: '16px' }}>
                  <div style={{
                    padding: '16px',
                    borderRadius: '16px',
                    background: selectedAgents.some(a => a.id === agent.id)
                      ? 'linear-gradient(135deg, #8b5cf6, #ec4899)'
                      : 'rgba(168, 85, 247, 0.1)',
                    color: selectedAgents.some(a => a.id === agent.id) ? 'white' : '#8b5cf6'
                  }}>
                    <span style={{ fontSize: '24px' }}>
                      {agent.expertise === 'demografie' ? '👥' : agent.expertise === 'economie' ? '📈' : '🏠'}
                    </span>
                  </div>
                  <div>
                    <h4 style={{ fontSize: '18px', fontWeight: 'bold', color: '#1f2937', margin: '0 0 8px 0' }}>
                      {agent.name}
                    </h4>
                    <span style={{
                      color: '#8b5cf6',
                      fontWeight: '500',
                      textTransform: 'capitalize',
                      padding: '4px 12px',
                      background: 'rgba(168, 85, 247, 0.1)',
                      borderRadius: '20px',
                      fontSize: '14px'
                    }}>
                      {agent.expertise}
                    </span>
                  </div>
                </div>
                <p style={{ color: '#6b7280', lineHeight: '1.5', margin: 0 }}>
                  {agent.description}
                </p>
                
                {selectedAgents.some(a => a.id === agent.id) && (
                  <div style={{
                    position: 'absolute',
                    top: '24px',
                    right: '24px',
                    padding: '8px',
                    background: 'linear-gradient(135deg, #10b981, #059669)',
                    borderRadius: '50%',
                    boxShadow: '0 4px 12px rgba(16, 185, 129, 0.3)'
                  }}>
                    <span style={{ color: 'white', fontSize: '16px', fontWeight: 'bold' }}>✓</span>
                  </div>
                )}
              </div>
            ))}
          </div>
        </div>

        <div style={{
          background: 'rgba(255, 255, 255, 0.8)',
          backdropFilter: 'blur(20px)',
          borderRadius: '24px',
          padding: '32px',
          border: '1px solid rgba(209, 213, 219, 0.3)',
          boxShadow: '0 8px 32px rgba(0, 0, 0, 0.08)',
          marginBottom: '48px'
        }}>
          <h3 style={{
            fontSize: '32px',
            fontWeight: 'bold',
            color: '#1f2937',
            marginBottom: '32px',
            textAlign: 'center'
          }}>
            Scenario Beschrijving
          </h3>
          
          <textarea
            value={scenario}
            onChange={(e) => setScenario(e.target.value)}
            placeholder="Beschrijf uw beleidsscenario hier..."
            style={{
              width: '100%',
              height: '160px',
              padding: '24px',
              background: 'rgba(255, 255, 255, 0.7)',
              backdropFilter: 'blur(10px)',
              border: '1px solid rgba(209, 213, 219, 0.5)',
              borderRadius: '16px',
              fontSize: '16px',
              lineHeight: '1.5',
              resize: 'none',
              outline: 'none',
              boxSizing: 'border-box',
              marginBottom: '24px'
            }}
          />
          
          <div style={{
            display: 'flex',
            alignItems: 'center',
            justifyContent: 'space-between'
          }}>
            <div style={{
              display: 'flex',
              alignItems: 'center',
              gap: '8px',
              padding: '8px 16px',
              background: 'rgba(168, 85, 247, 0.1)',
              borderRadius: '50px',
              border: '1px solid rgba(168, 85, 247, 0.2)'
            }}>
              <span style={{ color: '#374151', fontSize: '14px', fontWeight: '500' }}>
                {selectedAgents.length} van {agents.length} agents geselecteerd
              </span>
            </div>
            
            <button
              onClick={analyzeScenario}
              disabled={isAnalyzing || selectedAgents.length === 0 || !scenario.trim()}
              style={{
                display: 'flex',
                alignItems: 'center',
                gap: '12px',
                padding: '16px 32px',
                background: isAnalyzing || selectedAgents.length === 0 || !scenario.trim()
                  ? '#9ca3af'
                  : 'linear-gradient(135deg, #8b5cf6, #ec4899)',
                color: 'white',
                borderRadius: '16px',
                border: 'none',
                cursor: isAnalyzing || selectedAgents.length === 0 || !scenario.trim() ? 'not-allowed' : 'pointer',
                fontSize: '16px',
                fontWeight: '600',
                boxShadow: '0 8px 24px rgba(139, 92, 246, 0.3)',
                transition: 'all 0.3s ease'
              }}
            >
              {isAnalyzing ? (
                <>
                  <div style={{
                    width: '20px',
                    height: '20px',
                    border: '2px solid white',
                    borderTop: '2px solid transparent',
                    borderRadius: '50%',
                    animation: 'spin 1s linear infinite'
                  }}></div>
                  Analyseren...
                </>
              ) : (
                <>
                  <span style={{ fontSize: '20px' }}>📤</span>
                  Start Analyse
                </>
              )}
            </button>
          </div>
        </div>

        {analysis && (
          <div style={{
            background: 'rgba(255, 255, 255, 0.8)',
            backdropFilter: 'blur(20px)',
            borderRadius: '24px',
            padding: '32px',
            border: '1px solid rgba(209, 213, 219, 0.3)',
            boxShadow: '0 8px 32px rgba(0, 0, 0, 0.08)'
          }}>
            <div style={{
              display: 'flex',
              alignItems: 'center',
              gap: '12px',
              marginBottom: '32px'
            }}>
              <div style={{
                padding: '12px',
                background: 'linear-gradient(135deg, #10b981, #059669)',
                borderRadius: '16px',
                boxShadow: '0 4px 12px rgba(16, 185, 129, 0.3)'
              }}>
                <span style={{ color: 'white', fontSize: '24px' }}>✨</span>
              </div>
              <h3 style={{
                fontSize: '32px',
                fontWeight: 'bold',
                color: '#1f2937',
                margin: 0
              }}>
                Analyse Resultaat
              </h3>
            </div>
            
            <div style={{ display: 'flex', flexDirection: 'column', gap: '32px' }}>
              {analysis.agent_responses.map((response, index) => (
                <div key={index} style={{
                  padding: '24px',
                  background: 'linear-gradient(135deg, rgba(168, 85, 247, 0.05), rgba(236, 72, 153, 0.05))',
                  borderRadius: '16px',
                  borderLeft: '4px solid #8b5cf6'
                }}>
                  <div style={{
                    display: 'flex',
                    alignItems: 'center',
                    gap: '16px',
                    marginBottom: '16px'
                  }}>
                    <div style={{
                      padding: '12px',
                      background: 'linear-gradient(135deg, #8b5cf6, #ec4899)',
                      borderRadius: '12px',
                      boxShadow: '0 4px 12px rgba(139, 92, 246, 0.3)'
                    }}>
                      <span style={{ color: 'white', fontSize: '24px' }}>
                        {response.agent_expertise === 'demografie' ? '👥' : response.agent_expertise === 'economie' ? '📈' : '🏠'}
                      </span>
                    </div>
                    <h4 style={{
                      fontSize: '20px',
                      fontWeight: 'bold',
                      color: '#1f2937',
                      margin: 0
                    }}>
                      {response.agent_name}
                    </h4>
                  </div>
                  <pre style={{ color: '#374151', lineHeight: '1.6', whiteSpace: 'pre-wrap', fontFamily: 'inherit' }}>
                    {response.response}
                  </pre>
                </div>
              ))}
            </div>
          </div>
        )}
      </div>

      <style>{`
        @keyframes spin {
          0% { transform: rotate(0deg); }
          100% { transform: rotate(360deg); }
        }
      `}</style>
    </div>
  );
}

export default App;<|MERGE_RESOLUTION|>--- conflicted
+++ resolved
@@ -129,11 +129,6 @@
           response: `Echte AI analyse van ${agent.name}:\n\n${JSON.stringify(response, null, 2)}`
         }))
       });
-<<<<<<< HEAD
-    } catch (error) {
-      console.error('Backend error:', error);
-      alert('Backend fout: ' + (error instanceof Error ? error.message : 'Onbekende fout'));
-=======
 
       if (response.ok) {
         const result = await response.json();
@@ -196,7 +191,6 @@
       });
       
       alert('Backend tijdelijk niet bereikbaar. Fallback analyse getoond.');
->>>>>>> 54f49939
     } finally {
       setIsAnalyzing(false);
     }

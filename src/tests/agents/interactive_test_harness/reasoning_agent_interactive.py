"""Simple test harness to test interactions with the Foundry Agent."""

import asyncio
import os
import sys
from pathlib import Path

<<<<<<< HEAD
# Add the backend path to sys.path so we can import v4 modules
backend_path = Path(__file__).parent.parent.parent / "backend"
=======
# Add the backend path to sys.path so we can import v3 modules

backend_path = Path(__file__).parent.parent.parent.parent / "backend"
>>>>>>> c33e5dea
sys.path.insert(0, str(backend_path))

from af.magentic_agents.models.agent_models import MCPConfig, SearchConfig
from af.magentic_agents.reasoning_agent import ReasoningAgentTemplate

mcp_config = MCPConfig().from_env()
search_config = SearchConfig().from_env()

AGENT_NAME="ReasoningAgent"
AGENT_DESCRIPTION="Reasoning agent with MCP access."
AGENT_INSTRUCTIONS=(
    "You are a Reasoning Agent with access to MCP tools and internal documents.\n"
    "When users ask questions, you can search the knowledge base using the knowledge_search-search_documents function.\n"
    "Use the search function when you need information that might be in internal documents.\n"
    "Focus on analysis and synthesis of the information you find.\n"
    "Always cite when you use information from the knowledge base.")
MODEL_DEPLOYMENT_NAME=os.getenv("REASONING_MODEL_NAME")
AZURE_OPENAI_ENDPOINT=os.getenv("AZURE_OPENAI_ENDPOINT")

# Test harness
async def test_agent():
    """Simple chat test harness for the agent."""
    print("🤖 Starting agent test harness...")
    
    try:
        async with ReasoningAgentTemplate(agent_name=AGENT_NAME,
                                          agent_description=AGENT_DESCRIPTION,
                                          agent_instructions=AGENT_INSTRUCTIONS,
                                          model_deployment_name=MODEL_DEPLOYMENT_NAME,
                                          azure_openai_endpoint=AZURE_OPENAI_ENDPOINT,
                                          search_config= search_config,
                                          mcp_config=mcp_config) as agent:
            
            # Add debugging info
            print(f"✅ Agent created: {agent.agent_name}")
            print(f"🔧 MCP Available: {hasattr(agent, 'mcp_plugin') and agent.mcp_plugin is not None}")
            print(f"🔍 Search Available: {hasattr(agent, 'reasoning_search') and agent.reasoning_search and agent.reasoning_search.is_available()}")

            # Check what plugins are available to the agent
            if hasattr(agent, 'kernel') and agent.kernel:
                plugins = agent.kernel.plugins
                #print(f"🔌 Available plugins: {list(plugins.keys()) if plugins else 'None'}")
                if 'knowledge_search' in plugins:
                    # Fix: Get functions from the KernelPlugin object properly
                    knowledge_plugin = plugins['knowledge_search']
                    functions = list(knowledge_plugin.functions.keys()) if hasattr(knowledge_plugin, 'functions') else []
                    print(f"📚 Knowledge search functions: {functions}")
            
            print("💬 Type 'quit' or 'exit' to stop\n")
            
            while True:
                user_input = input("You: ").strip()
                
                if user_input.lower() in ['quit', 'exit', 'q']:
                    print("👋 Goodbye!")
                    break
                
                if not user_input:
                    continue
                
                try:
                    print("🤖 Agent: ", end="", flush=True)
                    async for message in agent.invoke(user_input):
                        if hasattr(message, 'content'):
                            print(message.content, end="", flush=True)
                        else:
                            print(str(message), end="", flush=True)
                    print()
                    
                except Exception as e:
                    print(f"❌ Error: {e}")
                    
    except Exception as e:
        print(f"❌ Failed to create agent: {e}")


if __name__ == "__main__":
    asyncio.run(test_agent())<|MERGE_RESOLUTION|>--- conflicted
+++ resolved
@@ -5,14 +5,9 @@
 import sys
 from pathlib import Path
 
-<<<<<<< HEAD
-# Add the backend path to sys.path so we can import v4 modules
-backend_path = Path(__file__).parent.parent.parent / "backend"
-=======
 # Add the backend path to sys.path so we can import v3 modules
 
 backend_path = Path(__file__).parent.parent.parent.parent / "backend"
->>>>>>> c33e5dea
 sys.path.insert(0, str(backend_path))
 
 from af.magentic_agents.models.agent_models import MCPConfig, SearchConfig

import uuid
from datetime import datetime, timezone
from enum import Enum
from typing import Any, Dict, List, Literal, Optional

from semantic_kernel.kernel_pydantic import Field, KernelBaseModel


class DataType(str, Enum):
    """Enumeration of possible data types for documents in the database."""

    session = "session"
    plan = "plan"
    step = "step"
    agent_message = "agent_message"
    team_config = "team_config"
    user_current_team = "user_current_team"
    m_plan = "m_plan"
    m_plan_message = "m_plan_message"


class AgentType(str, Enum):
    """Enumeration of agent types."""

    HUMAN = "Human_Agent"
    HR = "Hr_Agent"
    MARKETING = "Marketing_Agent"
    PROCUREMENT = "Procurement_Agent"
    PRODUCT = "Product_Agent"
    GENERIC = "Generic_Agent"
    TECH_SUPPORT = "Tech_Support_Agent"
    GROUP_CHAT_MANAGER = "Group_Chat_Manager"
    PLANNER = "Planner_Agent"

    # Add other agents as needed


class StepStatus(str, Enum):
    """Enumeration of possible statuses for a step."""

    planned = "planned"
    awaiting_feedback = "awaiting_feedback"
    approved = "approved"
    rejected = "rejected"
    action_requested = "action_requested"
    completed = "completed"
    failed = "failed"


class PlanStatus(str, Enum):
    """Enumeration of possible statuses for a plan."""

    in_progress = "in_progress"
    completed = "completed"
    failed = "failed"
    canceled = "canceled"
    approved = "approved"
    created = "created"


class HumanFeedbackStatus(str, Enum):
    """Enumeration of human feedback statuses."""

    requested = "requested"
    accepted = "accepted"
    rejected = "rejected"


class MessageRole(str, Enum):
    """Message roles compatible with Semantic Kernel."""

    system = "system"
    user = "user"
    assistant = "assistant"
    function = "function"


class BaseDataModel(KernelBaseModel):
    """Base data model with common fields."""

    id: str = Field(default_factory=lambda: str(uuid.uuid4()))
    session_id: str = Field(default_factory=lambda: str(uuid.uuid4()))
    timestamp: Optional[datetime] = Field(
        default_factory=lambda: datetime.now(timezone.utc)
    )


class AgentMessage(BaseDataModel):
    """Base class for messages sent between agents."""

    data_type: Literal[DataType.agent_message] = Field(
        DataType.agent_message, Literal=True
    )
    plan_id: str
    content: str
    source: str
    step_id: Optional[str] = None


class Session(BaseDataModel):
    """Represents a user session."""

    data_type: Literal[DataType.session] = Field(DataType.session, Literal=True)
    user_id: str
    current_status: str
    message_to_user: Optional[str] = None


class UserCurrentTeam(BaseDataModel):
    """Represents the current team of a user."""

    data_type: Literal[DataType.user_current_team] = Field(
        DataType.user_current_team, Literal=True
    )
    user_id: str
    team_id: str


class Plan(BaseDataModel):
    """Represents a plan containing multiple steps."""

    data_type: Literal[DataType.plan] = Field(DataType.plan, Literal=True)
    plan_id: str = Field(default_factory=lambda: str(uuid.uuid4()))
    user_id: str
    initial_goal: str
    overall_status: PlanStatus = PlanStatus.in_progress
    approved: bool = False
    source: str = AgentType.PLANNER.value
    m_plan: Optional[Dict[str, Any]] = None
    summary: Optional[str] = None
    team_id: Optional[str] = None
    streaming_message: Optional[str] = None
    human_clarification_request: Optional[str] = None
    human_clarification_response: Optional[str] = None


class Step(BaseDataModel):
    """Represents an individual step (task) within a plan."""

    data_type: Literal[DataType.step] = Field(DataType.step, Literal=True)
    plan_id: str
    user_id: str
    action: str
    agent: AgentType
    status: StepStatus = StepStatus.planned
    agent_reply: Optional[str] = None
    human_feedback: Optional[str] = None
    human_approval_status: Optional[HumanFeedbackStatus] = HumanFeedbackStatus.requested
    updated_action: Optional[str] = None


class TeamSelectionRequest(BaseDataModel):
    """Request model for team selection."""

    team_id: str


class TeamAgent(KernelBaseModel):
    """Represents an agent within a team."""

    input_key: str
    type: str
    name: str
    deployment_name: str
    system_message: str = ""
    description: str = ""
    icon: str
    index_name: str = ""
    use_rag: bool = False
    use_mcp: bool = False
    use_bing: bool = False
    use_reasoning: bool = False
    coding_tools: bool = False


class StartingTask(KernelBaseModel):
    """Represents a starting task for a team."""

    id: str
    name: str
    prompt: str
    created: str
    creator: str
    logo: str


class TeamConfiguration(BaseDataModel):
    """Represents a team configuration stored in the database."""

    team_id: str
    data_type: Literal[DataType.team_config] = Field(DataType.team_config, Literal=True)
    session_id: str  # Partition key
    name: str
    status: str
    created: str
    created_by: str
    agents: List[TeamAgent] = Field(default_factory=list)
    description: str = ""
    logo: str = ""
    plan: str = ""
    starting_tasks: List[StartingTask] = Field(default_factory=list)
    user_id: str  # Who uploaded this configuration


class PlanWithSteps(Plan):
    """Plan model that includes the associated steps."""

    steps: List[Step] = Field(default_factory=list)
    total_steps: int = 0
    planned: int = 0
    awaiting_feedback: int = 0
    approved: int = 0
    rejected: int = 0
    action_requested: int = 0
    completed: int = 0
    failed: int = 0

    def update_step_counts(self):
        """Update the counts of steps by their status."""
        status_counts = {
            StepStatus.planned: 0,
            StepStatus.awaiting_feedback: 0,
            StepStatus.approved: 0,
            StepStatus.rejected: 0,
            StepStatus.action_requested: 0,
            StepStatus.completed: 0,
            StepStatus.failed: 0,
        }

        for step in self.steps:
            status_counts[step.status] += 1

        self.total_steps = len(self.steps)
        self.planned = status_counts[StepStatus.planned]
        self.awaiting_feedback = status_counts[StepStatus.awaiting_feedback]
        self.approved = status_counts[StepStatus.approved]
        self.rejected = status_counts[StepStatus.rejected]
        self.action_requested = status_counts[StepStatus.action_requested]
        self.completed = status_counts[StepStatus.completed]
        self.failed = status_counts[StepStatus.failed]

        if self.total_steps > 0 and (self.completed + self.failed) == self.total_steps:
            self.overall_status = PlanStatus.completed
        # Mark the plan as complete if the sum of completed and failed steps equals the total number of steps


# Message classes for communication between agents
class InputTask(KernelBaseModel):
    """Message representing the initial input task from the user."""

    session_id: str
    description: str  # Initial goal
    # team_id: str


class UserLanguage(KernelBaseModel):
    language: str


class AgentMessageType(str, Enum):
    HUMAN_AGENT = ("Human_Agent",)
    AI_AGENT = ("AI_Agent",)


class AgentMessageData(BaseDataModel):

    data_type: Literal[DataType.m_plan_message] = Field(
        DataType.m_plan_message, Literal=True
    )
    plan_id: str
    user_id: str
    agent: str
    m_plan_id: Optional[str] = None
    agent_type: AgentMessageType = AgentMessageType.AI_AGENT
    content: str
    raw_data: str
<<<<<<< HEAD
    steps: List[Any] = Field(default_factory=list)
    next_steps: List[Any] = Field(default_factory=list)
=======
    steps: List[Any] = Field(default_factory=list)       
    next_steps: List[Any] = Field(default_factory=list) 
>>>>>>> bcd032e0
<|MERGE_RESOLUTION|>--- conflicted
+++ resolved
@@ -273,11 +273,4 @@
     m_plan_id: Optional[str] = None
     agent_type: AgentMessageType = AgentMessageType.AI_AGENT
     content: str
-    raw_data: str
-<<<<<<< HEAD
-    steps: List[Any] = Field(default_factory=list)
-    next_steps: List[Any] = Field(default_factory=list)
-=======
-    steps: List[Any] = Field(default_factory=list)       
-    next_steps: List[Any] = Field(default_factory=list) 
->>>>>>> bcd032e0
+    raw_data: str
--- conflicted
+++ resolved
@@ -1,9 +1,5 @@
-<<<<<<< HEAD
-from typing import List, Optional
-=======
 import logging
 from typing import Dict, List, Optional
->>>>>>> af8f43b5
 
 from context.cosmos_memory_kernel import CosmosMemoryContext
 from kernel_agents.agent_base import BaseAgent

"""Agent template for building foundry agents with Azure AI Search, Bing, and MCP plugins."""

import logging
from typing import Awaitable, List, Optional

from azure.ai.agents.models import AzureAISearchTool, CodeInterpreterToolDefinition
from semantic_kernel.agents import Agent, AzureAIAgent  # pylint: disable=E0611
from v3.magentic_agents.common.lifecycle import AzureAgentBase
from v3.magentic_agents.models.agent_models import MCPConfig, SearchConfig

from v3.config.agent_registry import agent_registry

# from v3.magentic_agents.models.agent_models import (BingConfig, MCPConfig,
#                                                     SearchConfig)

# exception too broad warning
# pylint: disable=w0718


class FoundryAgentTemplate(AzureAgentBase):
    """Agent that uses Azure AI Search and Bing tools for information retrieval."""

    def __init__(
        self,
        agent_name: str,
        agent_description: str,
        agent_instructions: str,
        model_deployment_name: str,
        enable_code_interpreter: bool = False,
        mcp_config: MCPConfig | None = None,
        # bing_config: BingConfig | None = None,
        search_config: SearchConfig | None = None,
    ) -> None:
        super().__init__(mcp=mcp_config)
        self.agent_name = agent_name
        self.agent_description = agent_description
        self.agent_instructions = agent_instructions
        self.model_deployment_name = model_deployment_name
        self.enable_code_interpreter = enable_code_interpreter
        # self.bing = bing_config
        self.mcp = mcp_config
        self.search = search_config
        self._search_connection = None
        self._bing_connection = None
        self.logger = logging.getLogger(__name__)
        # input validation
        if self.model_deployment_name in ["o3", "o4-mini"]:
            raise ValueError(
                "The current version of Foundry agents do not support reasoning models."
            )

    # Uncomment to enable bing grounding capabilities (requires Bing connection in Foundry and uncommenting other code)
    # async def _make_bing_tool(self) -> Optional[BingGroundingTool]:
    #     """Create Bing search tool for web search."""
    #     if not all([self.client, self.bing.connection_name]):
    #         self.logger.info("Bing tool not enabled")
    #         return None
    #     try:
    #         self._bing_connection = await self.client.connections.get(name=self.bing.connection_name)
    #         bing_tool = BingGroundingTool(connection_id=self._bing_connection.id)
    #         self.logger.info("Bing tool created with connection %s", self._bing_connection.id)
    #         return bing_tool
    #     except Exception as ex:
    #         self.logger.error("Bing tool creation failed: %s", ex)
    #         return None

    async def _make_azure_search_tool(self) -> Optional[AzureAISearchTool]:
        """Create Azure AI Search tool for RAG capabilities."""
        if not all([self.client, self.search.connection_name, self.search.index_name]):
            self.logger.info("Azure AI Search tool not enabled")
            return None

        try:
            # Get the existing connection by name
            self._search_connection = await self.client.connections.get(
                name=self.search.connection_name
            )
            self.logger.info(
                "Found Azure AI Search connection: %s", self._search_connection.id
            )

            # Create the Azure AI Search tool
            search_tool = AzureAISearchTool(
                index_connection_id=self._search_connection.id,  # Try connection_id first
                index_name=self.search.index_name,
            )
            self.logger.info(
                "Azure AI Search tool created for index: %s", self.search.index_name
            )
            return search_tool

        except Exception as ex:
            self.logger.error(
                "Azure AI Search tool creation failed: %s | Connection name: %s | Index name: %s | "
                "Make sure the connection exists in Azure AI Foundry portal",
                ex,
                self.search.connection_name,
                self.search.index_name,
            )
            return None

    async def _collect_tools_and_resources(self) -> tuple[List, dict]:
        """Collect all available tools and their corresponding tool_resources."""
        tools = []
        tool_resources = {}

        # Add Azure AI Search tool FIRST
        if self.search and self.search.connection_name and self.search.index_name:
            search_tool = await self._make_azure_search_tool()
            if search_tool:
                tools.extend(search_tool.definitions)
                tool_resources = search_tool.resources
                self.logger.info(
                    "Added Azure AI Search tools: %d tools",
                    len(search_tool.definitions),
                )
            else:
                self.logger.error(
                    "Something went wrong, Azure AI Search tool not configured"
                )

        # Add Bing search tool
        # if self.bing and self.bing.connection_name:
        #     bing_tool = await self._make_bing_tool()
        #     if bing_tool:
        #         tools.extend(bing_tool.definitions)
        #         self.logger.info("Added Bing search tools: %d tools", len(bing_tool.definitions))
        #     else:
        #         self.logger.error("Something went wrong, Bing tool not configured")

        if self.enable_code_interpreter:
            try:
                tools.append(CodeInterpreterToolDefinition())
                self.logger.info("Added Code Interpreter tool")
            except ImportError as ie:
                self.logger.error(
                    "Code Interpreter tool requires additional dependencies: %s", ie
                )

        self.logger.info("Total tools configured: %d", len(tools))
        return tools, tool_resources

    async def _after_open(self) -> None:
        """Initialize the AzureAIAgent with the collected tools and MCP plugin."""

        # Try to get existing agent definition from Foundry
        definition = await self._get_azure_ai_agent_definition(self.agent_name)
        
        # Check if existing definition uses the same connection name
        if definition is not None:
            connection_compatible = await self._check_connection_compatibility(definition)
            if not connection_compatible:
                await self.client.agents.delete_agent(definition.id)
                self.logger.info(f"Existing agent '{self.agent_name}' uses different connection. Creating new agent definition.")
                definition = None
        
        # If not found in Foundry, create a new one
        if definition is None:
            # Collect all tools
            tools, tool_resources = await self._collect_tools_and_resources()

            # Create agent definition with all tools
            definition = await self.client.agents.create_agent(
                model=self.model_deployment_name,
                name=self.agent_name,
                description=self.agent_description,
                instructions=self.agent_instructions,
                tools=tools,
                tool_resources=tool_resources,
            )

        # Add MCP plugins if available
        plugins = [self.mcp_plugin] if self.mcp_plugin else []

        try:
            self._agent = AzureAIAgent(
                client=self.client,
                definition=definition,
                plugins=plugins,
            )
        except Exception as ex:
            self.logger.error("Failed to create AzureAIAgent: %s", ex)
            raise

        # Register agent with global registry for tracking and cleanup
        try:
            agent_registry.register_agent(self)
            self.logger.info(f"📝 Registered agent '{self.agent_name}' with global registry")
        except Exception as registry_error:
            self.logger.warning(f"⚠️ Failed to register agent '{self.agent_name}' with registry: {registry_error}")

        # # After self._agent creation in _after_open:
        # # Diagnostics
        # try:
        #     tool_names = [t.get("function", {}).get("name") for t in (definition.tools or []) if isinstance(t, dict)]
        #     self.logger.info(
        #         "Foundry agent '%s' initialized. Azure tools: %s | MCP plugin: %s",
        #         self.agent_name,
        #         tool_names,
        #         getattr(self.mcp_plugin, 'name', None)
        #     )
        #     if not tool_names and not plugins:
        #         self.logger.warning(
        #             "Foundry agent '%s' has no Azure tool definitions and no MCP plugin. "
        #             "Subsequent tool calls may fail.", self.agent_name
        #         )
        # except Exception as diag_ex:
        #     self.logger.warning("Diagnostics collection failed: %s", diag_ex)

        # self.logger.info("%s initialized with %d tools and %d plugins", self.agent_name, len(tools), len(plugins))

    async def fetch_run_details(self, thread_id: str, run_id: str):
        """Fetch and log run details after a failure."""
        try:
            run = await self.client.agents.runs.get(thread=thread_id, run=run_id)
            self.logger.error(
                "Run failure details | status=%s | id=%s | last_error=%s | usage=%s",
                getattr(run, "status", None),
                run_id,
                getattr(run, "last_error", None),
                getattr(run, "usage", None),
            )
        except Exception as ex:
            self.logger.error("Could not fetch run details: %s", ex)

<<<<<<< HEAD
    async def _check_connection_compatibility(self, existing_definition) -> bool:
        """
        Check if the existing agent definition uses the same connection name as the current configuration.
        
        Args:
            existing_definition: The existing agent definition from Azure AI Foundry
            
        Returns:
            bool: True if connections are compatible, False otherwise
        """
        try:
            # Check if we have search configuration to compare
            if not self.search or not self.search.connection_name:
                self.logger.info("No search configuration to compare")
                return True
            
            # Get tool resources from existing definition
            if not hasattr(existing_definition, 'tool_resources') or not existing_definition.tool_resources:
                self.logger.info("Existing definition has no tool resources")
                return not self.search.connection_name  # Compatible if we also don't need search
            
            # Check Azure AI Search tool resources
            azure_ai_search_resources = existing_definition.tool_resources.get('azure_ai_search', {})
            if not azure_ai_search_resources:
                self.logger.info("Existing definition has no Azure AI Search resources")
                return not self.search.connection_name  # Compatible if we also don't need search
            
            # Get connection ID from existing definition
            indexes = azure_ai_search_resources.get('indexes')[0]
            existing_connection_id = indexes.get('index_connection_id')
            if not existing_connection_id:
                self.logger.info("Existing definition has no connection ID")
                return False
            
            # Get the current connection to compare
            try:
                current_connection = await self.client.connections.get(name=self.search.connection_name)
                current_connection_id = current_connection.id
                
                # Compare connection IDs
                is_compatible = existing_connection_id == current_connection_id
                
                if is_compatible:
                    self.logger.info(f"Connection compatible: existing connection ID {existing_connection_id} matches current connection")
                else:
                    self.logger.info(f"Connection mismatch: existing connection ID {existing_connection_id} != current connection ID {current_connection_id}")
                
                return is_compatible
                
            except Exception as conn_ex:
                self.logger.error(f"Failed to get current connection '{self.search.connection_name}': {conn_ex}")
                return False
            
        except Exception as ex:
            self.logger.error(f"Error checking connection compatibility: {ex}")
            return False

    async def _get_azure_ai_agent_definition(self, agent_name: str)-> Awaitable[Agent | None]:
=======
    async def _get_azure_ai_agent_definition(
        self, agent_name: str
    ) -> Awaitable[Agent | None]:
>>>>>>> d8d6248b
        """
        Gets an Azure AI Agent with the specified name and instructions using AIProjectClient if it is already created.
        """
        # # First try to get an existing agent with this name as assistant_id
        try:
            agent_id = None
            agent_list = self.client.agents.list_agents()
            async for agent in agent_list:
                if agent.name == agent_name:
                    agent_id = agent.id
                    break
            # If the agent already exists, we can use it directly
            # Get the existing agent definition
            if agent_id is not None:
                logging.info(f"Agent with ID {agent_id} exists.")

                existing_definition = await self.client.agents.get_agent(agent_id)

                return existing_definition
            else:
                return None
        except Exception as e:
            # The Azure AI Projects SDK throws an exception when the agent doesn't exist
            # (not returning None), so we catch it and proceed to create a new agent
            if "ResourceNotFound" in str(e) or "404" in str(e):
                logging.info(
                    f"Agent with ID {agent_name} not found. Will create a new one."
                )
            else:
                # Log unexpected errors but still try to create a new agent
                logging.warning(
                    f"Unexpected error while retrieving agent {agent_name}: {str(e)}. Attempting to create new agent."
                )


async def create_foundry_agent(
    agent_name: str,
    agent_description: str,
    agent_instructions: str,
    model_deployment_name: str,
    mcp_config: MCPConfig,
    # bing_config:BingConfig,
    search_config: SearchConfig,
) -> FoundryAgentTemplate:
    """Factory function to create and open a ResearcherAgent."""
    agent = FoundryAgentTemplate(
        agent_name=agent_name,
        agent_description=agent_description,
        agent_instructions=agent_instructions,
        model_deployment_name=model_deployment_name,
        enable_code_interpreter=True,
        mcp_config=mcp_config,
        # bing_config=bing_config,
        search_config=search_config,
    )
    await agent.open()
    return agent<|MERGE_RESOLUTION|>--- conflicted
+++ resolved
@@ -223,7 +223,7 @@
         except Exception as ex:
             self.logger.error("Could not fetch run details: %s", ex)
 
-<<<<<<< HEAD
+
     async def _check_connection_compatibility(self, existing_definition) -> bool:
         """
         Check if the existing agent definition uses the same connection name as the current configuration.
@@ -281,12 +281,10 @@
             self.logger.error(f"Error checking connection compatibility: {ex}")
             return False
 
-    async def _get_azure_ai_agent_definition(self, agent_name: str)-> Awaitable[Agent | None]:
-=======
     async def _get_azure_ai_agent_definition(
         self, agent_name: str
     ) -> Awaitable[Agent | None]:
->>>>>>> d8d6248b
+
         """
         Gets an Azure AI Agent with the specified name and instructions using AIProjectClient if it is already created.
         """

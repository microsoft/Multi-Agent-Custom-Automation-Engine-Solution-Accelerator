--- conflicted
+++ resolved
@@ -2,10 +2,7 @@
 import logging
 import re
 from azure.ai.projects.aio import AIProjectClient
-<<<<<<< HEAD
-=======
 #from git import List
->>>>>>> 6b97493a
 import aiohttp
 from common.config.app_config import config
 

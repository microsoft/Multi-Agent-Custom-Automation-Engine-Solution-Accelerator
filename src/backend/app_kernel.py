# app_kernel.py
import asyncio
import json
import logging
import os

# Azure monitoring
import re
import uuid
from typing import Dict, List, Optional

# Semantic Kernel imports
from app_config import config
from auth.auth_utils import get_authenticated_user_details
from azure.monitor.opentelemetry import configure_azure_monitor
from config_kernel import Config
from dateutil import parser
from event_utils import track_event_if_configured

# FastAPI imports
from fastapi import FastAPI, HTTPException, Query, Request, UploadFile, File
from fastapi.middleware.cors import CORSMiddleware
from kernel_agents.agent_factory import AgentFactory

# Local imports
from middleware.health_check import HealthCheckMiddleware
from models.messages_kernel import (
    AgentMessage,
    AgentType,
    GeneratePlanRequest,
    HumanClarification,
    HumanFeedback,
    InputTask,
    Plan,
    PlanStatus,
    PlanWithSteps,
    Step,
    UserLanguage,
    TeamConfiguration,
)
from services.json_service import JsonService
from services.model_validation_service import ModelValidationService
from services.search_validation_service import SearchValidationService


# Updated import for KernelArguments
<<<<<<< HEAD
from utils_kernel import initialize_runtime_and_context, rai_success, rai_validate_team_config

=======
from utils_kernel import initialize_runtime_and_context, rai_success
from v3.orchestration.manager import OnboardingOrchestrationManager
from v3.scenarios.onboarding_cases import MagenticScenarios
>>>>>>> f2b7fd6b

# Check if the Application Insights Instrumentation Key is set in the environment variables
connection_string = os.getenv("APPLICATIONINSIGHTS_CONNECTION_STRING")
if connection_string:
    # Configure Application Insights if the Instrumentation Key is found
    configure_azure_monitor(connection_string=connection_string)
    logging.info(
        "Application Insights configured with the provided Instrumentation Key"
    )
else:
    # Log a warning if the Instrumentation Key is not found
    logging.warning(
        "No Application Insights Instrumentation Key found. Skipping configuration"
    )

# Configure logging
logging.basicConfig(level=logging.INFO)

# Suppress INFO logs from 'azure.core.pipeline.policies.http_logging_policy'
logging.getLogger("azure.core.pipeline.policies.http_logging_policy").setLevel(
    logging.WARNING
)
logging.getLogger("azure.identity.aio._internal").setLevel(logging.WARNING)

# # Suppress info logs from OpenTelemetry exporter
logging.getLogger("azure.monitor.opentelemetry.exporter.export._base").setLevel(
    logging.WARNING
)

# Initialize the FastAPI app
app = FastAPI()

frontend_url = Config.FRONTEND_SITE_NAME

# Add this near the top of your app.py, after initializing the app
app.add_middleware(
    CORSMiddleware,
    allow_origins=[
        frontend_url
    ],  # Allow all origins for development; restrict in production
    allow_credentials=True,
    allow_methods=["*"],
    allow_headers=["*"],
)

# Configure health check
app.add_middleware(HealthCheckMiddleware, password="", checks={})
logging.info("Added health check middleware")


def format_dates_in_messages(messages, target_locale="en-US"):
    """
    Format dates in agent messages according to the specified locale.

    Args:
        messages: List of message objects or string content
        target_locale: Target locale for date formatting (default: en-US)

    Returns:
        Formatted messages with dates converted to target locale format
    """
    # Define target format patterns per locale
    locale_date_formats = {
        "en-IN": "%d %b %Y",  # 30 Jul 2025
        "en-US": "%b %d, %Y",  # Jul 30, 2025
    }

    output_format = locale_date_formats.get(target_locale, "%d %b %Y")
    # Match both "Jul 30, 2025, 12:00:00 AM" and "30 Jul 2025"
    date_pattern = r"(\d{1,2} [A-Za-z]{3,9} \d{4}|[A-Za-z]{3,9} \d{1,2}, \d{4}(, \d{1,2}:\d{2}:\d{2} ?[APap][Mm])?)"

    def convert_date(match):
        date_str = match.group(0)
        try:
            dt = parser.parse(date_str)
            return dt.strftime(output_format)
        except Exception:
            return date_str  # Leave it unchanged if parsing fails

    # Process messages
    if isinstance(messages, list):
        formatted_messages = []
        for message in messages:
            if hasattr(message, "content") and message.content:
                # Create a copy of the message with formatted content
                formatted_message = (
                    message.model_copy() if hasattr(message, "model_copy") else message
                )
                if hasattr(formatted_message, "content"):
                    formatted_message.content = re.sub(
                        date_pattern, convert_date, formatted_message.content
                    )
                formatted_messages.append(formatted_message)
            else:
                formatted_messages.append(message)
        return formatted_messages
    elif isinstance(messages, str):
        return re.sub(date_pattern, convert_date, messages)
    else:
        return messages


@app.post("/api/user_browser_language")
async def user_browser_language_endpoint(user_language: UserLanguage, request: Request):
    """
    Receive the user's browser language.

    ---
    tags:
      - User
    parameters:
      - name: language
        in: query
        type: string
        required: true
        description: The user's browser language
    responses:
      200:
        description: Language received successfully
        schema:
          type: object
          properties:
            status:
              type: string
              description: Confirmation message
    """
    config.set_user_local_browser_language(user_language.language)

    # Log the received language for the user
    logging.info(f"Received browser language '{user_language}' for user ")

    return {"status": "Language received successfully"}


@app.post("/api/input_task")
async def input_task_endpoint(input_task: InputTask, request: Request):
    """
    Receive the initial input task from the user.
    """
    # Fix 1: Properly await the async rai_success function
    if not await rai_success(input_task.description, True):
        print("RAI failed")

        track_event_if_configured(
            "RAI failed",
            {
                "status": "Plan not created - RAI validation failed",
                "description": input_task.description,
                "session_id": input_task.session_id,
            },
        )

        return {
            "status": "RAI_VALIDATION_FAILED",
            "message": "Content Safety Check Failed",
            "detail": "Your request contains content that doesn't meet our safety guidelines. Please modify your request to ensure it's appropriate and try again.",
            "suggestions": [
                "Remove any potentially harmful, inappropriate, or unsafe content",
                "Use more professional and constructive language",
                "Focus on legitimate business or educational objectives",
                "Ensure your request complies with content policies",
            ],
        }
    authenticated_user = get_authenticated_user_details(request_headers=request.headers)
    user_id = authenticated_user["user_principal_id"]

    if not user_id:
        track_event_if_configured(
            "UserIdNotFound", {"status_code": 400, "detail": "no user"}
        )
        raise HTTPException(status_code=400, detail="no user")

    # Generate session ID if not provided
    if not input_task.session_id:
        input_task.session_id = str(uuid.uuid4())

    try:
        # Create all agents instead of just the planner agent
        # This ensures other agents are created first and the planner has access to them
        kernel, memory_store = await initialize_runtime_and_context(
            input_task.session_id, user_id
        )
        client = None
        try:
            client = config.get_ai_project_client()
        except Exception as client_exc:
            logging.error(f"Error creating AIProjectClient: {client_exc}")

        agents = await AgentFactory.create_all_agents(
            session_id=input_task.session_id,
            user_id=user_id,
            memory_store=memory_store,
            client=client,
        )

        group_chat_manager = agents[AgentType.GROUP_CHAT_MANAGER.value]

        # Convert input task to JSON for the kernel function, add user_id here

        # Use the planner to handle the task
        await group_chat_manager.handle_input_task(input_task)

        # Get plan from memory store
        plan = await memory_store.get_plan_by_session(input_task.session_id)

        if not plan:  # If the plan is not found, raise an error
            track_event_if_configured(
                "PlanNotFound",
                {
                    "status": "Plan not found",
                    "session_id": input_task.session_id,
                    "description": input_task.description,
                },
            )
            raise HTTPException(status_code=404, detail="Plan not found")
        # Log custom event for successful input task processing
        track_event_if_configured(
            "InputTaskProcessed",
            {
                "status": f"Plan created with ID: {plan.id}",
                "session_id": input_task.session_id,
                "plan_id": plan.id,
                "description": input_task.description,
            },
        )
        if client:
            try:
                client.close()
            except Exception as e:
                logging.error(f"Error sending to AIProjectClient: {e}")
        return {
            "status": f"Plan created with ID: {plan.id}",
            "session_id": input_task.session_id,
            "plan_id": plan.id,
            "description": input_task.description,
        }

    except Exception as e:
        # Extract clean error message for rate limit errors
        error_msg = str(e)
        if "Rate limit is exceeded" in error_msg:
            match = re.search(
                r"Rate limit is exceeded\. Try again in (\d+) seconds?\.", error_msg
            )
            if match:
                error_msg = "Application temporarily unavailable due to quota limits. Please try again later."

        track_event_if_configured(
            "InputTaskError",
            {
                "session_id": input_task.session_id,
                "description": input_task.description,
                "error": str(e),
            },
        )
        raise HTTPException(
            status_code=400, detail=f"Error creating plan: {error_msg}"
        ) from e


@app.post("/api/create_plan")
async def create_plan_endpoint(input_task: InputTask, request: Request):
    """
    Create a new plan without full processing.

    ---
    tags:
      - Plans
    parameters:
      - name: user_principal_id
        in: header
        type: string
        required: true
        description: User ID extracted from the authentication header
      - name: body
        in: body
        required: true
        schema:
          type: object
          properties:
            session_id:
              type: string
              description: Session ID for the plan
            description:
              type: string
              description: The task description to validate and create plan for
    responses:
      200:
        description: Plan created successfully
        schema:
          type: object
          properties:
            plan_id:
              type: string
              description: The ID of the newly created plan
            status:
              type: string
              description: Success message
            session_id:
              type: string
              description: Session ID associated with the plan
      400:
        description: RAI check failed or invalid input
        schema:
          type: object
          properties:
            detail:
              type: string
              description: Error message
    """
    # Perform RAI check on the description
    if not await rai_success(input_task.description, False):
        track_event_if_configured(
            "RAI failed",
            {
                "status": "Plan not created - RAI check failed",
                "description": input_task.description,
                "session_id": input_task.session_id,
            },
        )
        raise HTTPException(
            status_code=400,
            detail={
                "error_type": "RAI_VALIDATION_FAILED",
                "message": "Content Safety Check Failed",
                "description": "Your request contains content that doesn't meet our safety guidelines. Please modify your request to ensure it's appropriate and try again.",
                "suggestions": [
                    "Remove any potentially harmful, inappropriate, or unsafe content",
                    "Use more professional and constructive language",
                    "Focus on legitimate business or educational objectives",
                    "Ensure your request complies with content policies",
                ],
                "user_action": "Please revise your request and try again",
            },
        )

    # Get authenticated user
    authenticated_user = get_authenticated_user_details(request_headers=request.headers)
    user_id = authenticated_user["user_principal_id"]

    if not user_id:
        track_event_if_configured(
            "UserIdNotFound", {"status_code": 400, "detail": "no user"}
        )
        raise HTTPException(status_code=400, detail="no user")

    # Generate session ID if not provided
    if not input_task.session_id:
        input_task.session_id = str(uuid.uuid4())

    try:
        # Initialize memory store
        kernel, memory_store = await initialize_runtime_and_context(
            input_task.session_id, user_id
        )

        # Create a new Plan object
        plan = Plan(
            session_id=input_task.session_id,
            user_id=user_id,
            initial_goal=input_task.description,
            overall_status=PlanStatus.in_progress,
            source=AgentType.PLANNER.value,
        )

        # Save the plan to the database
        await memory_store.add_plan(plan)

        # Log successful plan creation
        track_event_if_configured(
            "PlanCreated",
            {
                "status": f"Plan created with ID: {plan.id}",
                "session_id": input_task.session_id,
                "plan_id": plan.id,
                "description": input_task.description,
            },
        )

        return {
            "plan_id": plan.id,
            "status": "Plan created successfully",
            "session_id": input_task.session_id,
        }

    except Exception as e:
        track_event_if_configured(
            "CreatePlanError",
            {
                "session_id": input_task.session_id,
                "description": input_task.description,
                "error": str(e),
            },
        )
        raise HTTPException(status_code=400, detail=f"Error creating plan: {e}")


@app.post("/api/generate_plan")
async def generate_plan_endpoint(
    generate_plan_request: GeneratePlanRequest, request: Request
):
    """
    Generate plan steps for an existing plan using the planner agent.

    ---
    tags:
      - Plans
    parameters:
      - name: user_principal_id
        in: header
        type: string
        required: true
        description: User ID extracted from the authentication header
      - name: body
        in: body
        required: true
        schema:
          type: object
          properties:
            plan_id:
              type: string
              description: The ID of the existing plan to generate steps for
    responses:
      200:
        description: Plan generation completed successfully
        schema:
          type: object
          properties:
            status:
              type: string
              description: Success message
            plan_id:
              type: string
              description: The ID of the plan that was generated
            steps_created:
              type: integer
              description: Number of steps created
      400:
        description: Invalid request or processing error
        schema:
          type: object
          properties:
            detail:
              type: string
              description: Error message
      404:
        description: Plan not found
        schema:
          type: object
          properties:
            detail:
              type: string
              description: Error message
    """
    # Get authenticated user
    authenticated_user = get_authenticated_user_details(request_headers=request.headers)
    user_id = authenticated_user["user_principal_id"]

    if not user_id:
        track_event_if_configured(
            "UserIdNotFound", {"status_code": 400, "detail": "no user"}
        )
        raise HTTPException(status_code=400, detail="no user")

    try:
        # Initialize memory store
        kernel, memory_store = await initialize_runtime_and_context("", user_id)

        # Get the existing plan
        plan = await memory_store.get_plan_by_plan_id(
            plan_id=generate_plan_request.plan_id
        )
        if not plan:
            track_event_if_configured(
                "GeneratePlanNotFound",
                {
                    "status_code": 404,
                    "detail": "Plan not found",
                    "plan_id": generate_plan_request.plan_id,
                },
            )
            raise HTTPException(status_code=404, detail="Plan not found")

        # Create the agents for this session
        client = None
        try:
            client = config.get_ai_project_client()
        except Exception as client_exc:
            logging.error(f"Error creating AIProjectClient: {client_exc}")

        agents = await AgentFactory.create_all_agents(
            session_id=plan.session_id,
            user_id=user_id,
            memory_store=memory_store,
            client=client,
        )

        # Get the group chat manager to process the plan
        group_chat_manager = agents[AgentType.GROUP_CHAT_MANAGER.value]

        # Create an InputTask from the plan's initial goal
        input_task = InputTask(
            session_id=plan.session_id, description=plan.initial_goal
        )

        # Use the group chat manager to generate the plan steps
        await group_chat_manager.handle_input_task(input_task)

        # Get the updated plan with steps
        updated_plan = await memory_store.get_plan_by_plan_id(
            plan_id=generate_plan_request.plan_id
        )
        steps = await memory_store.get_steps_by_plan(
            plan_id=generate_plan_request.plan_id
        )

        # Log successful plan generation
        track_event_if_configured(
            "PlanGenerated",
            {
                "status": f"Plan generation completed for plan ID: {generate_plan_request.plan_id}",
                "plan_id": generate_plan_request.plan_id,
                "session_id": plan.session_id,
                "steps_created": len(steps),
            },
        )

        if client:
            try:
                client.close()
            except Exception as e:
                logging.error(f"Error closing AIProjectClient: {e}")

        return {
            "status": "Plan generation completed successfully",
            "plan_id": generate_plan_request.plan_id,
            "steps_created": len(steps),
        }

    except HTTPException:
        # Re-raise HTTP exceptions
        raise
    except Exception as e:
        track_event_if_configured(
            "GeneratePlanError",
            {
                "plan_id": generate_plan_request.plan_id,
                "error": str(e),
            },
        )
        raise HTTPException(status_code=400, detail=f"Error generating plan: {e}")


@app.post("/api/input_task_2")
async def input_task_endpoint_2(input_task: InputTask, request: Request):
    """
    Receive the initial input task from the user.
    """
    # Fix 1: Properly await the async rai_success function
    if not await rai_success(input_task.description, True):
        print("RAI failed")

        track_event_if_configured(
            "RAI failed",
            {
                "status": "Plan not created",
                "description": input_task.description,
                "session_id": input_task.session_id,
            },
        )

        return {
            "status": "Plan not created",
        }
    authenticated_user = get_authenticated_user_details(request_headers=request.headers)
    user_id = authenticated_user["user_principal_id"]

    if not user_id:
        track_event_if_configured(
            "UserIdNotFound", {"status_code": 400, "detail": "no user"}
        )
        raise HTTPException(status_code=400, detail="no user")

    # Generate session ID if not provided
    if not input_task.session_id:
        input_task.session_id = str(uuid.uuid4())

    try:
        # Create all agents instead of just the planner agent
        # This ensures other agents are created first and the planner has access to them
        # <? Do we need to do this every time? >
        kernel, memory_store = await initialize_runtime_and_context(
            input_task.session_id, user_id
        )
        client = None
        try:
            client = config.get_ai_project_client()
        except Exception as client_exc:
            logging.error(f"Error creating AIProjectClient: {client_exc}")

        agents = await AgentFactory.create_all_agents(
            session_id=input_task.session_id,
            user_id=user_id,
            memory_store=memory_store,
            client=client,
        )

        group_chat_manager = agents[AgentType.GROUP_CHAT_MANAGER.value]

        # Convert input task to JSON for the kernel function, add user_id here

        # Use the planner to handle the task
        await group_chat_manager.handle_input_task(input_task)

        # Get plan from memory store
        plan = await memory_store.get_plan_by_session(input_task.session_id)

        if not plan:  # If the plan is not found, raise an error
            track_event_if_configured(
                "PlanNotFound",
                {
                    "status": "Plan not found",
                    "session_id": input_task.session_id,
                    "description": input_task.description,
                },
            )
            raise HTTPException(status_code=404, detail="Plan not found")
        # Log custom event for successful input task processing
        track_event_if_configured(
            "InputTaskProcessed",
            {
                "status": f"Plan created with ID: {plan.id}",
                "session_id": input_task.session_id,
                "plan_id": plan.id,
                "description": input_task.description,
            },
        )
        if client:
            try:
                client.close()
            except Exception as e:
                logging.error(f"Error sending to AIProjectClient: {e}")
        return {
            "status": f"Plan created with ID: {plan.id}",
            "session_id": input_task.session_id,
            "plan_id": plan.id,
            "description": input_task.description,
        }

    except Exception as e:
        # Extract clean error message for rate limit errors
        error_msg = str(e)
        if "Rate limit is exceeded" in error_msg:
            match = re.search(
                r"Rate limit is exceeded\. Try again in (\d+) seconds?\.", error_msg
            )
            if match:
                error_msg = (
                    f"Rate limit is exceeded. Try again in {match.group(1)} seconds."
                )

        track_event_if_configured(
            "InputTaskError",
            {
                "session_id": input_task.session_id,
                "description": input_task.description,
                "error": str(e),
            },
        )
        raise HTTPException(
            status_code=400, detail=f"Error creating plan: {error_msg}"
        ) from e


@app.post("/api/human_feedback")
async def human_feedback_endpoint(human_feedback: HumanFeedback, request: Request):
    """
    Receive human feedback on a step.

    ---
    tags:
      - Feedback
    parameters:
      - name: user_principal_id
        in: header
        type: string
        required: true
        description: User ID extracted from the authentication header
      - name: body
        in: body
        required: true
        schema:
          type: object
          properties:
            step_id:
              type: string
              description: The ID of the step to provide feedback for
            plan_id:
              type: string
              description: The plan ID
            session_id:
              type: string
              description: The session ID
            approved:
              type: boolean
              description: Whether the step is approved
            human_feedback:
              type: string
              description: Optional feedback details
            updated_action:
              type: string
              description: Optional updated action
            user_id:
              type: string
              description: The user ID providing the feedback
    responses:
      200:
        description: Feedback received successfully
        schema:
          type: object
          properties:
            status:
              type: string
            session_id:
              type: string
            step_id:
              type: string
      400:
        description: Missing or invalid user information
    """
    authenticated_user = get_authenticated_user_details(request_headers=request.headers)
    user_id = authenticated_user["user_principal_id"]
    if not user_id:
        track_event_if_configured(
            "UserIdNotFound", {"status_code": 400, "detail": "no user"}
        )
        raise HTTPException(status_code=400, detail="no user")

    kernel, memory_store = await initialize_runtime_and_context(
        human_feedback.session_id, user_id
    )

    client = None
    try:
        client = config.get_ai_project_client()
    except Exception as client_exc:
        logging.error(f"Error creating AIProjectClient: {client_exc}")

    human_agent = await AgentFactory.create_agent(
        agent_type=AgentType.HUMAN,
        session_id=human_feedback.session_id,
        user_id=user_id,
        memory_store=memory_store,
        client=client,
    )

    if human_agent is None:
        track_event_if_configured(
            "AgentNotFound",
            {
                "status": "Agent not found",
                "session_id": human_feedback.session_id,
                "step_id": human_feedback.step_id,
            },
        )
        raise HTTPException(status_code=404, detail="Agent not found")

    # Use the human agent to handle the feedback
    await human_agent.handle_human_feedback(human_feedback=human_feedback)

    track_event_if_configured(
        "Completed Feedback received",
        {
            "status": "Feedback received",
            "session_id": human_feedback.session_id,
            "step_id": human_feedback.step_id,
        },
    )
    if client:
        try:
            client.close()
        except Exception as e:
            logging.error(f"Error sending to AIProjectClient: {e}")
    return {
        "status": "Feedback received",
        "session_id": human_feedback.session_id,
        "step_id": human_feedback.step_id,
    }


@app.post("/api/human_clarification_on_plan")
async def human_clarification_endpoint(
    human_clarification: HumanClarification, request: Request
):
    """
    Receive human clarification on a plan.

    ---
    tags:
      - Clarification
    parameters:
      - name: user_principal_id
        in: header
        type: string
        required: true
        description: User ID extracted from the authentication header
      - name: body
        in: body
        required: true
        schema:
          type: object
          properties:
            plan_id:
              type: string
              description: The plan ID requiring clarification
            session_id:
              type: string
              description: The session ID
            human_clarification:
              type: string
              description: Clarification details provided by the user
            user_id:
              type: string
              description: The user ID providing the clarification
    responses:
      200:
        description: Clarification received successfully
        schema:
          type: object
          properties:
            status:
              type: string
            session_id:
              type: string
      400:
        description: Missing or invalid user information
    """
    if not await rai_success(human_clarification.human_clarification, False):
        print("RAI failed")
        track_event_if_configured(
            "RAI failed",
            {
                "status": "Clarification rejected - RAI validation failed",
                "description": human_clarification.human_clarification,
                "session_id": human_clarification.session_id,
            },
        )
        raise HTTPException(
            status_code=400,
            detail={
                "error_type": "RAI_VALIDATION_FAILED",
                "message": "Clarification Safety Check Failed",
                "description": "Your clarification contains content that doesn't meet our safety guidelines. Please provide a more appropriate clarification.",
                "suggestions": [
                    "Use clear and professional language",
                    "Avoid potentially harmful or inappropriate content",
                    "Focus on providing constructive feedback or clarification",
                    "Ensure your message complies with content policies",
                ],
                "user_action": "Please revise your clarification and try again",
            },
        )

    authenticated_user = get_authenticated_user_details(request_headers=request.headers)
    user_id = authenticated_user["user_principal_id"]
    if not user_id:
        track_event_if_configured(
            "UserIdNotFound", {"status_code": 400, "detail": "no user"}
        )
        raise HTTPException(status_code=400, detail="no user")

    kernel, memory_store = await initialize_runtime_and_context(
        human_clarification.session_id, user_id
    )
    client = None
    try:
        client = config.get_ai_project_client()
    except Exception as client_exc:
        logging.error(f"Error creating AIProjectClient: {client_exc}")

    human_agent = await AgentFactory.create_agent(
        agent_type=AgentType.HUMAN,
        session_id=human_clarification.session_id,
        user_id=user_id,
        memory_store=memory_store,
        client=client,
    )

    if human_agent is None:
        track_event_if_configured(
            "AgentNotFound",
            {
                "status": "Agent not found",
                "session_id": human_clarification.session_id,
                "step_id": human_clarification.step_id,
            },
        )
        raise HTTPException(status_code=404, detail="Agent not found")

    # Use the human agent to handle the feedback
    await human_agent.handle_human_clarification(
        human_clarification=human_clarification
    )

    track_event_if_configured(
        "Completed Human clarification on the plan",
        {
            "status": "Clarification received",
            "session_id": human_clarification.session_id,
        },
    )
    if client:
        try:
            client.close()
        except Exception as e:
            logging.error(f"Error sending to AIProjectClient: {e}")
    return {
        "status": "Clarification received",
        "session_id": human_clarification.session_id,
    }


@app.post("/api/approve_step_or_steps")
async def approve_step_endpoint(
    human_feedback: HumanFeedback, request: Request
) -> Dict[str, str]:
    """
    Approve a step or multiple steps in a plan.

    ---
    tags:
      - Approval
    parameters:
      - name: user_principal_id
        in: header
        type: string
        required: true
        description: User ID extracted from the authentication header
      - name: body
        in: body
        required: true
        schema:
          type: object
          properties:
            step_id:
              type: string
              description: Optional step ID to approve
            plan_id:
              type: string
              description: The plan ID
            session_id:
              type: string
              description: The session ID
            approved:
              type: boolean
              description: Whether the step(s) are approved
            human_feedback:
              type: string
              description: Optional feedback details
            updated_action:
              type: string
              description: Optional updated action
            user_id:
              type: string
              description: The user ID providing the approval
    responses:
      200:
        description: Approval status returned
        schema:
          type: object
          properties:
            status:
              type: string
      400:
        description: Missing or invalid user information
    """
    authenticated_user = get_authenticated_user_details(request_headers=request.headers)
    user_id = authenticated_user["user_principal_id"]
    if not user_id:
        track_event_if_configured(
            "UserIdNotFound", {"status_code": 400, "detail": "no user"}
        )
        raise HTTPException(status_code=400, detail="no user")

    # Get the agents for this session
    kernel, memory_store = await initialize_runtime_and_context(
        human_feedback.session_id, user_id
    )
    client = None
    try:
        client = config.get_ai_project_client()
    except Exception as client_exc:
        logging.error(f"Error creating AIProjectClient: {client_exc}")
    agents = await AgentFactory.create_all_agents(
        session_id=human_feedback.session_id,
        user_id=user_id,
        memory_store=memory_store,
        client=client,
    )

    # Send the approval to the group chat manager
    group_chat_manager = agents[AgentType.GROUP_CHAT_MANAGER.value]

    await group_chat_manager.handle_human_feedback(human_feedback)

    if client:
        try:
            client.close()
        except Exception as e:
            logging.error(f"Error sending to AIProjectClient: {e}")
    # Return a status message
    if human_feedback.step_id:
        track_event_if_configured(
            "Completed Human clarification with step_id",
            {
                "status": f"Step {human_feedback.step_id} - Approval:{human_feedback.approved}."
            },
        )

        return {
            "status": f"Step {human_feedback.step_id} - Approval:{human_feedback.approved}."
        }
    else:
        track_event_if_configured(
            "Completed Human clarification without step_id",
            {"status": "All steps approved"},
        )

        return {"status": "All steps approved"}


@app.get("/api/plans")
async def get_plans(
    request: Request,
    session_id: Optional[str] = Query(None),
    plan_id: Optional[str] = Query(None),
):
    """
    Retrieve plans for the current user.

    ---
    tags:
      - Plans
    parameters:
      - name: session_id
        in: query
        type: string
        required: false
        description: Optional session ID to retrieve plans for a specific session
    responses:
      200:
        description: List of plans with steps for the user
        schema:
          type: array
          items:
            type: object
            properties:
              id:
                type: string
                description: Unique ID of the plan
              session_id:
                type: string
                description: Session ID associated with the plan
              initial_goal:
                type: string
                description: The initial goal derived from the user's input
              overall_status:
                type: string
                description: Status of the plan (e.g., in_progress, completed)
              steps:
                type: array
                items:
                  type: object
                  properties:
                    id:
                      type: string
                      description: Unique ID of the step
                    plan_id:
                      type: string
                      description: ID of the plan the step belongs to
                    action:
                      type: string
                      description: The action to be performed
                    agent:
                      type: string
                      description: The agent responsible for the step
                    status:
                      type: string
                      description: Status of the step (e.g., planned, approved, completed)
      400:
        description: Missing or invalid user information
      404:
        description: Plan not found
    """
    authenticated_user = get_authenticated_user_details(request_headers=request.headers)
    user_id = authenticated_user["user_principal_id"]
    if not user_id:
        track_event_if_configured(
            "UserIdNotFound", {"status_code": 400, "detail": "no user"}
        )
        raise HTTPException(status_code=400, detail="no user")

    # Initialize memory context
    kernel, memory_store = await initialize_runtime_and_context(
        session_id or "", user_id
    )

    if session_id:
        plan = await memory_store.get_plan_by_session(session_id=session_id)
        if not plan:
            track_event_if_configured(
                "GetPlanBySessionNotFound",
                {"status_code": 400, "detail": "Plan not found"},
            )
            raise HTTPException(status_code=404, detail="Plan not found")

        # Use get_steps_by_plan to match the original implementation
        steps = await memory_store.get_steps_by_plan(plan_id=plan.id)
        plan_with_steps = PlanWithSteps(**plan.model_dump(), steps=steps)
        plan_with_steps.update_step_counts()
        return [plan_with_steps]
    if plan_id:
        plan = await memory_store.get_plan_by_plan_id(plan_id=plan_id)
        if not plan:
            track_event_if_configured(
                "GetPlanBySessionNotFound",
                {"status_code": 400, "detail": "Plan not found"},
            )
            raise HTTPException(status_code=404, detail="Plan not found")

        # Use get_steps_by_plan to match the original implementation
        steps = await memory_store.get_steps_by_plan(plan_id=plan.id)
        messages = await memory_store.get_data_by_type_and_session_id(
            "agent_message", session_id=plan.session_id
        )

        plan_with_steps = PlanWithSteps(**plan.model_dump(), steps=steps)
        plan_with_steps.update_step_counts()

        # Format dates in messages according to locale
        formatted_messages = format_dates_in_messages(
            messages, config.get_user_local_browser_language()
        )

        return [plan_with_steps, formatted_messages]

    all_plans = await memory_store.get_all_plans()
    # Fetch steps for all plans concurrently
    steps_for_all_plans = await asyncio.gather(
        *[memory_store.get_steps_by_plan(plan_id=plan.id) for plan in all_plans]
    )
    # Create list of PlanWithSteps and update step counts
    list_of_plans_with_steps = []
    for plan, steps in zip(all_plans, steps_for_all_plans):
        plan_with_steps = PlanWithSteps(**plan.model_dump(), steps=steps)
        plan_with_steps.update_step_counts()
        list_of_plans_with_steps.append(plan_with_steps)

    return list_of_plans_with_steps


@app.get("/api/steps/{plan_id}", response_model=List[Step])
async def get_steps_by_plan(plan_id: str, request: Request) -> List[Step]:
    """
    Retrieve steps for a specific plan.

    ---
    tags:
      - Steps
    parameters:
      - name: plan_id
        in: path
        type: string
        required: true
        description: The ID of the plan to retrieve steps for
    responses:
      200:
        description: List of steps associated with the specified plan
        schema:
          type: array
          items:
            type: object
            properties:
              id:
                type: string
                description: Unique ID of the step
              plan_id:
                type: string
                description: ID of the plan the step belongs to
              action:
                type: string
                description: The action to be performed
              agent:
                type: string
                description: The agent responsible for the step
              status:
                type: string
                description: Status of the step (e.g., planned, approved, completed)
              agent_reply:
                type: string
                description: Optional response from the agent after execution
              human_feedback:
                type: string
                description: Optional feedback provided by a human
              updated_action:
                type: string
                description: Optional modified action based on feedback
       400:
        description: Missing or invalid user information
      404:
        description: Plan or steps not found
    """
    authenticated_user = get_authenticated_user_details(request_headers=request.headers)
    user_id = authenticated_user["user_principal_id"]
    if not user_id:
        track_event_if_configured(
            "UserIdNotFound", {"status_code": 400, "detail": "no user"}
        )
        raise HTTPException(status_code=400, detail="no user")

    # Initialize memory context
    kernel, memory_store = await initialize_runtime_and_context("", user_id)
    steps = await memory_store.get_steps_for_plan(plan_id=plan_id)
    return steps


@app.get("/api/agent_messages/{session_id}", response_model=List[AgentMessage])
async def get_agent_messages(session_id: str, request: Request) -> List[AgentMessage]:
    """
    Retrieve agent messages for a specific session.

    ---
    tags:
      - Agent Messages
    parameters:
      - name: session_id
        in: path
        type: string
        required: true
        in: path
        type: string
        required: true
        description: The ID of the session to retrieve agent messages for
    responses:
      200:
        description: List of agent messages associated with the specified session
        schema:
          type: array
          items:
            type: object
            properties:
              id:
                type: string
                description: Unique ID of the agent message
              session_id:
                type: string
                description: Session ID associated with the message
              plan_id:
                type: string
                description: Plan ID related to the agent message
              content:
                type: string
                description: Content of the message
              source:
                type: string
                description: Source of the message (e.g., agent type)
              timestamp:
                type: string
                format: date-time
                description: Timestamp of the message
              step_id:
                type: string
                description: Optional step ID associated with the message
      400:
        description: Missing or invalid user information
      404:
        description: Agent messages not found
    """
    authenticated_user = get_authenticated_user_details(request_headers=request.headers)
    user_id = authenticated_user["user_principal_id"]
    if not user_id:
        track_event_if_configured(
            "UserIdNotFound", {"status_code": 400, "detail": "no user"}
        )
        raise HTTPException(status_code=400, detail="no user")

    # Initialize memory context
    kernel, memory_store = await initialize_runtime_and_context(
        session_id or "", user_id
    )
    agent_messages = await memory_store.get_data_by_type("agent_message")
    return agent_messages


@app.get("/api/agent_messages_by_plan/{plan_id}", response_model=List[AgentMessage])
async def get_agent_messages_by_plan(
    plan_id: str, request: Request
) -> List[AgentMessage]:
    """
    Retrieve agent messages for a specific session.

    ---
    tags:
      - Agent Messages
    parameters:
      - name: session_id
        in: path
        type: string
        required: true
        in: path
        type: string
        required: true
        description: The ID of the session to retrieve agent messages for
    responses:
      200:
        description: List of agent messages associated with the specified session
        schema:
          type: array
          items:
            type: object
            properties:
              id:
                type: string
                description: Unique ID of the agent message
              session_id:
                type: string
                description: Session ID associated with the message
              plan_id:
                type: string
                description: Plan ID related to the agent message
              content:
                type: string
                description: Content of the message
              source:
                type: string
                description: Source of the message (e.g., agent type)
              timestamp:
                type: string
                format: date-time
                description: Timestamp of the message
              step_id:
                type: string
                description: Optional step ID associated with the message
      400:
        description: Missing or invalid user information
      404:
        description: Agent messages not found
    """
    authenticated_user = get_authenticated_user_details(request_headers=request.headers)
    user_id = authenticated_user["user_principal_id"]
    if not user_id:
        track_event_if_configured(
            "UserIdNotFound", {"status_code": 400, "detail": "no user"}
        )
        raise HTTPException(status_code=400, detail="no user")

    # Initialize memory context
    kernel, memory_store = await initialize_runtime_and_context("", user_id)
    agent_messages = await memory_store.get_data_by_type_and_plan_id("agent_message")
    return agent_messages


@app.delete("/api/messages")
async def delete_all_messages(request: Request) -> Dict[str, str]:
    """
    Delete all messages across sessions.

    ---
    tags:
      - Messages
    responses:
      200:
        description: Confirmation of deletion
        schema:
          type: object
          properties:
            status:
              type: string
              description: Status message indicating all messages were deleted
      400:
        description: Missing or invalid user information
    """
    authenticated_user = get_authenticated_user_details(request_headers=request.headers)
    user_id = authenticated_user["user_principal_id"]
    if not user_id:
        track_event_if_configured(
            "UserIdNotFound", {"status_code": 400, "detail": "no user"}
        )
        raise HTTPException(status_code=400, detail="no user")

    # Initialize memory context
    kernel, memory_store = await initialize_runtime_and_context("", user_id)

    await memory_store.delete_all_items("plan")
    await memory_store.delete_all_items("session")
    await memory_store.delete_all_items("step")
    await memory_store.delete_all_items("agent_message")

    # Clear the agent factory cache
    AgentFactory.clear_cache()

    return {"status": "All messages deleted"}


@app.get("/api/messages")
async def get_all_messages(request: Request):
    """
    Retrieve all messages across sessions.

    ---
    tags:
      - Messages
    responses:
      200:
        description: List of all messages across sessions
        schema:
          type: array
          items:
            type: object
            properties:
              id:
                type: string
                description: Unique ID of the message
              data_type:
                type: string
                description: Type of the message (e.g., session, step, plan, agent_message)
              session_id:
                type: string
                description: Session ID associated with the message
              user_id:
                type: string
                description: User ID associated with the message
              content:
                type: string
                description: Content of the message
              timestamp:
                type: string
                format: date-time
                description: Timestamp of the message
      400:
        description: Missing or invalid user information
    """
    authenticated_user = get_authenticated_user_details(request_headers=request.headers)
    user_id = authenticated_user["user_principal_id"]
    if not user_id:
        track_event_if_configured(
            "UserIdNotFound", {"status_code": 400, "detail": "no user"}
        )
        raise HTTPException(status_code=400, detail="no user")

    # Initialize memory context
    kernel, memory_store = await initialize_runtime_and_context("", user_id)
    message_list = await memory_store.get_all_items()
    return message_list


@app.get("/api/agent-tools")
async def get_agent_tools():
    """
    Retrieve all available agent tools.

    ---
    tags:
      - Agent Tools
    responses:
      200:
        description: List of all available agent tools and their descriptions
        schema:
          type: array
          items:
            type: object
            properties:
              agent:
                type: string
                description: Name of the agent associated with the tool
              function:
                type: string
                description: Name of the tool function
              description:
                type: string
                description: Detailed description of what the tool does
              arguments:
                type: string
                description: Arguments required by the tool function
    """
    return []


@app.post("/api/upload_team_config")
async def upload_team_config_endpoint(request: Request, file: UploadFile = File(...)):
    """
    Upload and save a team configuration JSON file.

    ---
    tags:
      - Team Configuration
    parameters:
      - name: user_principal_id
        in: header
        type: string
        required: true
        description: User ID extracted from the authentication header
      - name: file
        in: formData
        type: file
        required: true
        description: JSON file containing team configuration
    responses:
      200:
        description: Team configuration uploaded successfully
        schema:
          type: object
          properties:
            status:
              type: string
            config_id:
              type: string
            team_id:
              type: string
            name:
              type: string
      400:
        description: Invalid request or file format
      401:
        description: Missing or invalid user information
      500:
        description: Internal server error
    """
    # Validate user authentication
    authenticated_user = get_authenticated_user_details(request_headers=request.headers)
    user_id = authenticated_user["user_principal_id"]
    if not user_id:
        raise HTTPException(
            status_code=401, detail="Missing or invalid user information"
        )

    # Validate file is provided and is JSON
    if not file:
        raise HTTPException(status_code=400, detail="No file provided")

    if not file.filename.endswith(".json"):
        raise HTTPException(status_code=400, detail="File must be a JSON file")

    try:
        # Read and parse JSON content
        content = await file.read()
        try:
            json_data = json.loads(content.decode("utf-8"))
        except json.JSONDecodeError as e:
            raise HTTPException(
                status_code=400, detail=f"Invalid JSON format: {str(e)}"
            )

        # Validate content with RAI before processing
        rai_valid, rai_error = await rai_validate_team_config(json_data)
        if not rai_valid:
            # Track RAI validation failure
            track_event_if_configured(
                "Team configuration RAI validation failed",
                {
                    "status": "failed",
                    "user_id": user_id,
                    "filename": file.filename,
                    "reason": rai_error,
                },
            )
            raise HTTPException(
                status_code=400, 
                detail=rai_error
            )
        
        # Track successful RAI validation
        track_event_if_configured(
            "Team configuration RAI validation passed",
            {
                "status": "passed",
                "user_id": user_id,
                "filename": file.filename,
            },
        )

        # Validate model deployments
        model_validator = ModelValidationService()
        models_valid, missing_models = await model_validator.validate_team_models(json_data)
        
        if not models_valid:
            error_message = (
                f"The following required models are not deployed in your Azure AI project: {', '.join(missing_models)}. "
                f"Please deploy these models in Azure AI Foundry before uploading this team configuration."
            )
            
            # Track model validation failure
            track_event_if_configured(
                "Team configuration model validation failed",
                {
                    "status": "failed",
                    "user_id": user_id,
                    "filename": file.filename,
                    "missing_models": missing_models,
                },
            )
            
            raise HTTPException(
                status_code=400,
                detail=error_message
            )
        
        # Track successful model validation
        track_event_if_configured(
            "Team configuration model validation passed",
            {
                "status": "passed",
                "user_id": user_id,
                "filename": file.filename,
            },
        )

        # Validate search indexes
        search_validator = SearchValidationService()
        search_valid, search_errors = await search_validator.validate_team_search_indexes(json_data)
        
        if not search_valid:
            error_message = (
                f"Search index validation failed:\n\n{chr(10).join([f'• {error}' for error in search_errors])}\n\n"
                f"Please ensure all referenced search indexes exist in your Azure AI Search service."
            )
            
            # Track search validation failure
            track_event_if_configured(
                "Team configuration search validation failed",
                {
                    "status": "failed",
                    "user_id": user_id,
                    "filename": file.filename,
                    "search_errors": search_errors,
                },
            )
            
            raise HTTPException(
                status_code=400,
                detail=error_message
            )
        
        # Track successful search validation
        track_event_if_configured(
            "Team configuration search validation passed",
            {
                "status": "passed",
                "user_id": user_id,
                "filename": file.filename,
            },
        )

        # Initialize memory store and service
        kernel, memory_store = await initialize_runtime_and_context("", user_id)
        json_service = JsonService(memory_store)

        # Validate and parse the team configuration
        try:
            team_config = await json_service.validate_and_parse_team_config(
                json_data, user_id
            )
        except ValueError as e:
            raise HTTPException(status_code=400, detail=str(e))

        # Save the configuration
        try:
            config_id = await json_service.save_team_configuration(team_config)
        except ValueError as e:
            raise HTTPException(
                status_code=500, detail=f"Failed to save configuration: {str(e)}"
            )

        # Track the event
        track_event_if_configured(
            "Team configuration uploaded",
            {
                "status": "success",
                "config_id": config_id,
                "team_id": team_config.team_id,
                "user_id": user_id,
                "agents_count": len(team_config.agents),
                "tasks_count": len(team_config.starting_tasks),
            },
        )

        return {
            "status": "success",
            "config_id": config_id,
            "team_id": team_config.team_id,
            "name": team_config.name,
            "message": "Team configuration uploaded and saved successfully",
        }

    except HTTPException:
        # Re-raise HTTP exceptions
        raise
    except Exception as e:
        # Log and return generic error for unexpected exceptions
        logging.error(f"Unexpected error uploading team configuration: {str(e)}")
        raise HTTPException(status_code=500, detail="Internal server error occurred")


@app.get("/api/team_configs")
async def get_team_configs_endpoint(request: Request):
    """
    Retrieve all team configurations for the current user.

    ---
    tags:
      - Team Configuration
    parameters:
      - name: user_principal_id
        in: header
        type: string
        required: true
        description: User ID extracted from the authentication header
    responses:
      200:
        description: List of team configurations for the user
        schema:
          type: array
          items:
            type: object
            properties:
              id:
                type: string
              team_id:
                type: string
              name:
                type: string
              status:
                type: string
              created:
                type: string
              created_by:
                type: string
              description:
                type: string
              logo:
                type: string
              plan:
                type: string
              agents:
                type: array
              starting_tasks:
                type: array
      401:
        description: Missing or invalid user information
    """
    # Validate user authentication
    authenticated_user = get_authenticated_user_details(request_headers=request.headers)
    user_id = authenticated_user["user_principal_id"]
    if not user_id:
        raise HTTPException(
            status_code=401, detail="Missing or invalid user information"
        )

    try:
        # Initialize memory store and service
        kernel, memory_store = await initialize_runtime_and_context("", user_id)
        json_service = JsonService(memory_store)

        # Retrieve all team configurations
        team_configs = await json_service.get_all_team_configurations(user_id)

        # Convert to dictionaries for response
        configs_dict = [config.model_dump() for config in team_configs]

        return configs_dict

    except Exception as e:
        logging.error(f"Error retrieving team configurations: {str(e)}")
        raise HTTPException(status_code=500, detail="Internal server error occurred")


@app.get("/api/team_configs/{config_id}")
async def get_team_config_by_id_endpoint(config_id: str, request: Request):
    """
    Retrieve a specific team configuration by ID.

    ---
    tags:
      - Team Configuration
    parameters:
      - name: config_id
        in: path
        type: string
        required: true
        description: The ID of the team configuration to retrieve
      - name: user_principal_id
        in: header
        type: string
        required: true
        description: User ID extracted from the authentication header
    responses:
      200:
        description: Team configuration details
        schema:
          type: object
          properties:
            id:
              type: string
            team_id:
              type: string
            name:
              type: string
            status:
              type: string
            created:
              type: string
            created_by:
              type: string
            description:
              type: string
            logo:
              type: string
            plan:
              type: string
            agents:
              type: array
            starting_tasks:
              type: array
      401:
        description: Missing or invalid user information
      404:
        description: Team configuration not found
    """
    # Validate user authentication
    authenticated_user = get_authenticated_user_details(request_headers=request.headers)
    user_id = authenticated_user["user_principal_id"]
    if not user_id:
        raise HTTPException(
            status_code=401, detail="Missing or invalid user information"
        )

    try:
        # Initialize memory store and service
        kernel, memory_store = await initialize_runtime_and_context("", user_id)
        json_service = JsonService(memory_store)

        # Retrieve the specific team configuration
        team_config = await json_service.get_team_configuration(config_id, user_id)

        if team_config is None:
            raise HTTPException(status_code=404, detail="Team configuration not found")

        # Convert to dictionary for response
        return team_config.model_dump()

    except HTTPException:
        # Re-raise HTTP exceptions
        raise
    except Exception as e:
        logging.error(f"Error retrieving team configuration: {str(e)}")
        raise HTTPException(status_code=500, detail="Internal server error occurred")


@app.delete("/api/team_configs/{config_id}")
async def delete_team_config_endpoint(config_id: str, request: Request):
    """
    Delete a team configuration by ID.

    ---
    tags:
      - Team Configuration
    parameters:
      - name: config_id
        in: path
        type: string
        required: true
        description: The ID of the team configuration to delete
      - name: user_principal_id
        in: header
        type: string
        required: true
        description: User ID extracted from the authentication header
    responses:
      200:
        description: Team configuration deleted successfully
        schema:
          type: object
          properties:
            status:
              type: string
            message:
              type: string
            config_id:
              type: string
      401:
        description: Missing or invalid user information
      404:
        description: Team configuration not found
    """
    # Validate user authentication
    authenticated_user = get_authenticated_user_details(request_headers=request.headers)
    user_id = authenticated_user["user_principal_id"]
    if not user_id:
        raise HTTPException(
            status_code=401, detail="Missing or invalid user information"
        )

    try:
        # Initialize memory store and service
        kernel, memory_store = await initialize_runtime_and_context("", user_id)
        json_service = JsonService(memory_store)

        # Delete the team configuration
        deleted = await json_service.delete_team_configuration(config_id, user_id)

        if not deleted:
            raise HTTPException(status_code=404, detail="Team configuration not found")

        # Track the event
        track_event_if_configured(
            "Team configuration deleted",
            {"status": "success", "config_id": config_id, "user_id": user_id},
        )

        return {
            "status": "success",
            "message": "Team configuration deleted successfully",
            "config_id": config_id,
        }

    except HTTPException:
        # Re-raise HTTP exceptions
        raise
    except Exception as e:
        logging.error(f"Error deleting team configuration: {str(e)}")
        raise HTTPException(status_code=500, detail="Internal server error occurred")


@app.get("/api/model_deployments")
async def get_model_deployments_endpoint(request: Request):
    """
    Get information about available model deployments for debugging/validation.
    
    ---
    tags:
      - Model Validation
    responses:
      200:
        description: List of available model deployments
      401:
        description: Missing or invalid user information
    """
    # Validate user authentication
    authenticated_user = get_authenticated_user_details(request_headers=request.headers)
    user_id = authenticated_user["user_principal_id"]
    if not user_id:
        raise HTTPException(
            status_code=401, detail="Missing or invalid user information"
        )

    try:
        model_validator = ModelValidationService()
        deployments = await model_validator.list_model_deployments()
        summary = await model_validator.get_deployment_status_summary()
        
        return {
            "deployments": deployments,
            "summary": summary
        }
        
    except Exception as e:
        logging.error(f"Error retrieving model deployments: {str(e)}")
        raise HTTPException(status_code=500, detail="Internal server error occurred")


@app.get("/api/search_indexes")
async def get_search_indexes_endpoint(request: Request):
    """
    Get information about available search indexes for debugging/validation.
    
    ---
    tags:
      - Search Validation
    responses:
      200:
        description: List of available search indexes
      401:
        description: Missing or invalid user information
    """
    # Validate user authentication
    authenticated_user = get_authenticated_user_details(request_headers=request.headers)
    user_id = authenticated_user["user_principal_id"]
    if not user_id:
        raise HTTPException(
            status_code=401, detail="Missing or invalid user information"
        )

    try:
        search_validator = SearchValidationService()
        summary = await search_validator.get_search_index_summary()
        
        return {
            "search_summary": summary
        }
        
    except Exception as e:
        logging.error(f"Error retrieving search indexes: {str(e)}")
        raise HTTPException(status_code=500, detail="Internal server error occurred")


# Run the app
if __name__ == "__main__":
    import uvicorn

    uvicorn.run("app_kernel:app", host="127.0.0.1", port=8000, reload=True)<|MERGE_RESOLUTION|>--- conflicted
+++ resolved
@@ -44,14 +44,15 @@
 
 
 # Updated import for KernelArguments
-<<<<<<< HEAD
-from utils_kernel import initialize_runtime_and_context, rai_success, rai_validate_team_config
-
-=======
-from utils_kernel import initialize_runtime_and_context, rai_success
+from utils_kernel import (
+    initialize_runtime_and_context,
+    rai_success,
+    rai_validate_team_config,
+)
+
 from v3.orchestration.manager import OnboardingOrchestrationManager
 from v3.scenarios.onboarding_cases import MagenticScenarios
->>>>>>> f2b7fd6b
+from v3.api.router import api_v3
 
 # Check if the Application Insights Instrumentation Key is set in the environment variables
 connection_string = os.getenv("APPLICATIONINSIGHTS_CONNECTION_STRING")
@@ -99,6 +100,8 @@
 
 # Configure health check
 app.add_middleware(HealthCheckMiddleware, password="", checks={})
+# v3 endpoints
+app.include_router(api_v3)
 logging.info("Added health check middleware")
 
 
@@ -1618,11 +1621,8 @@
                     "reason": rai_error,
                 },
             )
-            raise HTTPException(
-                status_code=400, 
-                detail=rai_error
-            )
-        
+            raise HTTPException(status_code=400, detail=rai_error)
+
         # Track successful RAI validation
         track_event_if_configured(
             "Team configuration RAI validation passed",
@@ -1635,14 +1635,16 @@
 
         # Validate model deployments
         model_validator = ModelValidationService()
-        models_valid, missing_models = await model_validator.validate_team_models(json_data)
-        
+        models_valid, missing_models = await model_validator.validate_team_models(
+            json_data
+        )
+
         if not models_valid:
             error_message = (
                 f"The following required models are not deployed in your Azure AI project: {', '.join(missing_models)}. "
                 f"Please deploy these models in Azure AI Foundry before uploading this team configuration."
             )
-            
+
             # Track model validation failure
             track_event_if_configured(
                 "Team configuration model validation failed",
@@ -1653,12 +1655,9 @@
                     "missing_models": missing_models,
                 },
             )
-            
-            raise HTTPException(
-                status_code=400,
-                detail=error_message
-            )
-        
+
+            raise HTTPException(status_code=400, detail=error_message)
+
         # Track successful model validation
         track_event_if_configured(
             "Team configuration model validation passed",
@@ -1671,14 +1670,16 @@
 
         # Validate search indexes
         search_validator = SearchValidationService()
-        search_valid, search_errors = await search_validator.validate_team_search_indexes(json_data)
-        
+        search_valid, search_errors = (
+            await search_validator.validate_team_search_indexes(json_data)
+        )
+
         if not search_valid:
             error_message = (
                 f"Search index validation failed:\n\n{chr(10).join([f'• {error}' for error in search_errors])}\n\n"
                 f"Please ensure all referenced search indexes exist in your Azure AI Search service."
             )
-            
+
             # Track search validation failure
             track_event_if_configured(
                 "Team configuration search validation failed",
@@ -1689,12 +1690,9 @@
                     "search_errors": search_errors,
                 },
             )
-            
-            raise HTTPException(
-                status_code=400,
-                detail=error_message
-            )
-        
+
+            raise HTTPException(status_code=400, detail=error_message)
+
         # Track successful search validation
         track_event_if_configured(
             "Team configuration search validation passed",
@@ -1989,7 +1987,7 @@
 async def get_model_deployments_endpoint(request: Request):
     """
     Get information about available model deployments for debugging/validation.
-    
+
     ---
     tags:
       - Model Validation
@@ -2011,12 +2009,9 @@
         model_validator = ModelValidationService()
         deployments = await model_validator.list_model_deployments()
         summary = await model_validator.get_deployment_status_summary()
-        
-        return {
-            "deployments": deployments,
-            "summary": summary
-        }
-        
+
+        return {"deployments": deployments, "summary": summary}
+
     except Exception as e:
         logging.error(f"Error retrieving model deployments: {str(e)}")
         raise HTTPException(status_code=500, detail="Internal server error occurred")
@@ -2026,7 +2021,7 @@
 async def get_search_indexes_endpoint(request: Request):
     """
     Get information about available search indexes for debugging/validation.
-    
+
     ---
     tags:
       - Search Validation
@@ -2047,11 +2042,9 @@
     try:
         search_validator = SearchValidationService()
         summary = await search_validator.get_search_index_summary()
-        
-        return {
-            "search_summary": summary
-        }
-        
+
+        return {"search_summary": summary}
+
     except Exception as e:
         logging.error(f"Error retrieving search indexes: {str(e)}")
         raise HTTPException(status_code=500, detail="Internal server error occurred")

--- conflicted
+++ resolved
@@ -32,11 +32,8 @@
     InputTask,
     PlanWithSteps,
     Step,
-<<<<<<< HEAD
     TeamConfiguration,
-=======
-    UserLanguage
->>>>>>> 3b8de8e3
+    UserLanguage,
 )
 from services.json_service import JsonService
 
@@ -104,13 +101,13 @@
     """
     # Define target format patterns per locale
     locale_date_formats = {
-        "en-IN": "%d %b %Y",       # 30 Jul 2025
-        "en-US": "%b %d, %Y",      # Jul 30, 2025
+        "en-IN": "%d %b %Y",  # 30 Jul 2025
+        "en-US": "%b %d, %Y",  # Jul 30, 2025
     }
 
     output_format = locale_date_formats.get(target_locale, "%d %b %Y")
     # Match both "Jul 30, 2025, 12:00:00 AM" and "30 Jul 2025"
-    date_pattern = r'(\d{1,2} [A-Za-z]{3,9} \d{4}|[A-Za-z]{3,9} \d{1,2}, \d{4}(, \d{1,2}:\d{2}:\d{2} ?[APap][Mm])?)'
+    date_pattern = r"(\d{1,2} [A-Za-z]{3,9} \d{4}|[A-Za-z]{3,9} \d{1,2}, \d{4}(, \d{1,2}:\d{2}:\d{2} ?[APap][Mm])?)"
 
     def convert_date(match):
         date_str = match.group(0)
@@ -124,11 +121,15 @@
     if isinstance(messages, list):
         formatted_messages = []
         for message in messages:
-            if hasattr(message, 'content') and message.content:
+            if hasattr(message, "content") and message.content:
                 # Create a copy of the message with formatted content
-                formatted_message = message.model_copy() if hasattr(message, 'model_copy') else message
-                if hasattr(formatted_message, 'content'):
-                    formatted_message.content = re.sub(date_pattern, convert_date, formatted_message.content)
+                formatted_message = (
+                    message.model_copy() if hasattr(message, "model_copy") else message
+                )
+                if hasattr(formatted_message, "content"):
+                    formatted_message.content = re.sub(
+                        date_pattern, convert_date, formatted_message.content
+                    )
                 formatted_messages.append(formatted_message)
             else:
                 formatted_messages.append(message)
@@ -140,10 +141,7 @@
 
 
 @app.post("/api/user_browser_language")
-async def user_browser_language_endpoint(
-    user_language: UserLanguage,
-    request: Request
-):
+async def user_browser_language_endpoint(user_language: UserLanguage, request: Request):
     """
     Receive the user's browser language.
 
@@ -273,9 +271,13 @@
         # Extract clean error message for rate limit errors
         error_msg = str(e)
         if "Rate limit is exceeded" in error_msg:
-            match = re.search(r"Rate limit is exceeded\. Try again in (\d+) seconds?\.", error_msg)
+            match = re.search(
+                r"Rate limit is exceeded\. Try again in (\d+) seconds?\.", error_msg
+            )
             if match:
-                error_msg = f"Rate limit is exceeded. Try again in {match.group(1)} seconds."
+                error_msg = (
+                    f"Rate limit is exceeded. Try again in {match.group(1)} seconds."
+                )
 
         track_event_if_configured(
             "InputTaskError",
@@ -285,7 +287,9 @@
                 "error": str(e),
             },
         )
-        raise HTTPException(status_code=400, detail=f"Error creating plan: {error_msg}") from e
+        raise HTTPException(
+            status_code=400, detail=f"Error creating plan: {error_msg}"
+        ) from e
 
 
 @app.post("/api/human_feedback")
@@ -740,7 +744,9 @@
         plan_with_steps.update_step_counts()
 
         # Format dates in messages according to locale
-        formatted_messages = format_dates_in_messages(messages, config.get_user_local_browser_language())
+        formatted_messages = format_dates_in_messages(
+            messages, config.get_user_local_browser_language()
+        )
 
         return [plan_with_steps, formatted_messages]
 

--- conflicted
+++ resolved
@@ -261,8 +261,7 @@
             "InputTaskError",
             {"session_id": input_task.session_id, "error": str(e)},
         )
-<<<<<<< HEAD
-        raise HTTPException(status_code=400, detail=f"Error processing plan: {error_msg}") from e
+       raise HTTPException(status_code=400, detail=f"Error processing plan: {error_msg}") from e
     finally:
         # Ensure the client is closed even if an error occurs
         if 'client' in locals() and client:
@@ -270,9 +269,6 @@
                 client.close()
             except Exception as e:
                 logging.error(f"Error closing AIProjectClient: {e}")
-=======
-        raise HTTPException(status_code=400, detail=f"{error_msg}") from e
->>>>>>> 8697c6ca
 
 
 @app.post("/api/human_feedback")

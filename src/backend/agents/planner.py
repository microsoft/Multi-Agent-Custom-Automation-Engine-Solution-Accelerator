--- conflicted
+++ resolved
@@ -13,14 +13,9 @@
 )
 from pydantic import BaseModel
 
-<<<<<<< HEAD
 from src.backend.context.cosmos_memory import CosmosBufferedChatCompletionContext
 from src.backend.models.messages import (
     ActionRequest,
-=======
-from context.cosmos_memory import CosmosBufferedChatCompletionContext
-from models.messages import (
->>>>>>> e9026395
     AgentMessage,
     HumanClarification,
     BAgentType,

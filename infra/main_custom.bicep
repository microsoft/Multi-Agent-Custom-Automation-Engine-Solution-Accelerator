--- conflicted
+++ resolved
@@ -1373,7 +1373,6 @@
             value: aiFoundryAiServicesModelDeployment.name
           }
           {
-<<<<<<< HEAD
             name: 'AZURE_AI_PROJECT_ENDPOINT'
             value: aiFoundryAiProjectEndpoint
           }
@@ -1392,7 +1391,8 @@
            {
             name: 'AZURE_DEV_COLLECT_TELEMETRY'
             value: 'no'
-=======
+          }
+          {
             name: 'AZURE_BASIC_LOGGING_LEVEL'
             value: 'INFO'
           }
@@ -1403,7 +1403,6 @@
           {
             name: 'AZURE_LOGGING_PACKAGES'
             value: ''
->>>>>>> c33e5dea
           }
         ]
       }

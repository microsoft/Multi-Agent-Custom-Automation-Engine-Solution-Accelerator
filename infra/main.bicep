metadata name = 'Multi-Agent Custom Automation Engine'
metadata description = 'This module contains the resources required to deploy the Multi-Agent Custom Automation Engine solution accelerator for both Sandbox environments and WAF aligned environments.'

@description('Optional. The prefix to add in the default names given to all deployed Azure resources.')
@maxLength(19)
param solutionPrefix string = 'macae${uniqueString(deployer().objectId, deployer().tenantId, subscription().subscriptionId, resourceGroup().id)}'

<<<<<<< HEAD
@description('Capacity of the AI Foundry AI Services resource. The default value is 140.')
param aiFoundryCapacity int 

@description('Optional. Location for all Resources.')
=======
@description('Required. Location for all Resources except AI Foundry.')
>>>>>>> d7fc6854
param solutionLocation string = resourceGroup().location

@description('Optional. Enable/Disable usage telemetry for module.')
param enableTelemetry bool = true

// Restricting deployment to only supported Azure OpenAI regions validated with GPT-4o model
@allowed(['australiaeast', 'eastus2', 'francecentral', 'japaneast', 'norwayeast', 'swedencentral', 'uksouth', 'westus'])
@description('Azure OpenAI Location')
param azureOpenAILocation string

// @description('Set this if you want to deploy to a different region than the resource group. Otherwise, it will use the resource group location by default.')
// param AZURE_LOCATION string=''
// param solutionLocation string = empty(AZURE_LOCATION) ? resourceGroup().location

@description('Optional. The tags to apply to all deployed Azure resources.')
param tags object = {
  app: solutionPrefix
  location: solutionLocation
}

@description('Optional. The configuration to apply for the Multi-Agent Custom Automation Engine Log Analytics Workspace resource.')
param logAnalyticsWorkspaceConfiguration logAnalyticsWorkspaceConfigurationType = {
  enabled: true
  name: 'log-${solutionPrefix}'
  location: solutionLocation
  sku: 'PerGB2018'
  tags: tags
  dataRetentionInDays: 365
  existingWorkspaceResourceId: ''
}

@description('Optional. The configuration to apply for the Multi-Agent Custom Automation Engine Application Insights resource.')
param applicationInsightsConfiguration applicationInsightsConfigurationType = {
  enabled: true
  name: 'appi-${solutionPrefix}'
  location: solutionLocation
  tags: tags
  retentionInDays: 365
}

@description('Optional. The configuration to apply for the Multi-Agent Custom Automation Engine Managed Identity resource.')
param userAssignedManagedIdentityConfiguration userAssignedManagedIdentityType = {
  enabled: true
  name: 'id-${solutionPrefix}'
  location: solutionLocation
  tags: tags
}

@description('Optional. The configuration to apply for the Multi-Agent Custom Automation Engine Network Security Group resource for the backend subnet.')
param networkSecurityGroupBackendConfiguration networkSecurityGroupConfigurationType = {
  enabled: true
  name: 'nsg-backend-${solutionPrefix}'
  location: solutionLocation
  tags: tags
  securityRules: null //Default value set on module configuration
}

@description('Optional. The configuration to apply for the Multi-Agent Custom Automation Engine Network Security Group resource for the containers subnet.')
param networkSecurityGroupContainersConfiguration networkSecurityGroupConfigurationType = {
  enabled: true
  name: 'nsg-containers-${solutionPrefix}'
  location: solutionLocation
  tags: tags
  securityRules: null //Default value set on module configuration
}

@description('Optional. The configuration to apply for the Multi-Agent Custom Automation Engine Network Security Group resource for the Bastion subnet.')
param networkSecurityGroupBastionConfiguration networkSecurityGroupConfigurationType = {
  enabled: true
  name: 'nsg-bastion-${solutionPrefix}'
  location: solutionLocation
  tags: tags
  securityRules: null //Default value set on module configuration
}

@description('Optional. The configuration to apply for the Multi-Agent Custom Automation Engine Network Security Group resource for the administration subnet.')
param networkSecurityGroupAdministrationConfiguration networkSecurityGroupConfigurationType = {
  enabled: true
  name: 'nsg-administration-${solutionPrefix}'
  location: solutionLocation
  tags: tags
  securityRules: null //Default value set on module configuration
}

@description('Optional. The configuration to apply for the Multi-Agent Custom Automation Engine virtual network resource.')
param virtualNetworkConfiguration virtualNetworkConfigurationType = {
  enabled: true
  name: 'vnet-${solutionPrefix}'
  location: solutionLocation
  tags: tags
  addressPrefixes: null //Default value set on module configuration
  subnets: null //Default value set on module configuration
}

@description('Optional. The configuration to apply for the Multi-Agent Custom Automation Engine bastion resource.')
param bastionConfiguration bastionConfigurationType = {
  enabled: true
  name: 'bas-${solutionPrefix}'
  location: solutionLocation
  tags: tags
  sku: 'Standard'
  virtualNetworkResourceId: null //Default value set on module configuration
  publicIpResourceName: 'pip-bas${solutionPrefix}'
}

@description('Optional. Configuration for the Windows virtual machine.')
param virtualMachineConfiguration virtualMachineConfigurationType = {
  enabled: true
  name: 'vm${solutionPrefix}'
  location: solutionLocation
  tags: tags
  adminUsername: 'adminuser'
  adminPassword: guid(solutionPrefix, subscription().subscriptionId)
  vmSize: 'Standard_D2s_v3'
  subnetResourceId: null //Default value set on module configuration
}

@description('Optional. The configuration to apply for the AI Foundry AI Services resource.')
param aiFoundryAiServicesConfiguration aiServicesConfigurationType = {
  enabled: true
  name: 'aisa-${solutionPrefix}'
  location: azureOpenAILocation
  sku: 'S0'
  deployments: null //Default value set on module configuration
  subnetResourceId: null //Default value set on module configuration
  modelCapacity: 140
}

@description('Optional. The configuration to apply for the AI Foundry Storage Account resource.')
param aiFoundryStorageAccountConfiguration storageAccountType = {
  enabled: true
  name: replace('sthub${solutionPrefix}', '-', '')
  location: azureOpenAILocation
  tags: tags
  sku: 'Standard_ZRS'
  subnetResourceId: null //Default value set on module configuration
}

@description('Optional. The configuration to apply for the AI Foundry AI Hub resource.')
param aiFoundryAiHubConfiguration aiHubType = {
  enabled: true
  name: 'aih-${solutionPrefix}'
  location: azureOpenAILocation
  sku: 'Basic'
  tags: tags
  subnetResourceId: null //Default value set on module configuration
}

@description('Optional. The configuration to apply for the AI Foundry AI Project resource.')
param aiFoundryAiProjectConfiguration aiProjectConfigurationType = {
  enabled: true
  name: 'aihb-${solutionPrefix}'
  location: azureOpenAILocation
  sku: 'Basic'
  tags: tags
}

@description('Optional. The configuration to apply for the Cosmos DB Account resource.')
param cosmosDbAccountConfiguration cosmosDbAccountConfigurationType = {
  enabled: true
  name: 'cosmos-${solutionPrefix}'
  location: solutionLocation
  tags: tags
  subnetResourceId: null //Default value set on module configuration
  sqlDatabases: null //Default value set on module configuration
}

@description('Optional. The configuration to apply for the Container App Environment resource.')
param containerAppEnvironmentConfiguration containerAppEnvironmentConfigurationType = {
  enabled: true
  name: 'cae-${solutionPrefix}'
  location: solutionLocation
  tags: tags
  subnetResourceId: null //Default value set on module configuration
}

@description('Optional. The configuration to apply for the Container App resource.')
param containerAppConfiguration containerAppConfigurationType = {
  enabled: true
  name: 'ca-${solutionPrefix}'
  location: solutionLocation
  tags: tags
  environmentResourceId: null //Default value set on module configuration
  concurrentRequests: '100'
  containerCpu: '2.0'
  containerMemory: '4.0Gi'
  containerImageRegistryDomain: 'biabcontainerreg.azurecr.io'
  containerImageName: 'macaebackend'
  containerImageTag: 'latest'
  containerName: 'backend'
  ingressTargetPort: 8000
  maxReplicas: 1
  minReplicas: 1
}

@description('Optional. The configuration to apply for the Web Server Farm resource.')
param webServerFarmConfiguration webServerFarmConfigurationType = {
  enabled: true
  name: 'asp-${solutionPrefix}'
  location: solutionLocation
  skuName: 'P1v3'
  skuCapacity: 3
  tags: tags
}

@description('Optional. The configuration to apply for the Web Server Farm resource.')
param webSiteConfiguration webSiteConfigurationType = {
  enabled: true
  name: 'app-${solutionPrefix}'
  location: solutionLocation
  containerImageRegistryDomain: 'biabcontainerreg.azurecr.io'
  containerImageName: 'macaefrontend'
  containerImageTag: 'latest'
  containerName: 'backend'
  tags: tags
  environmentResourceId: null //Default value set on module configuration
}

//
// Add your parameters here
//

// ============== //
// Resources      //
// ============== //

/* #disable-next-line no-deployments-resources
resource avmTelemetry 'Microsoft.Resources/deployments@2024-03-01' = if (enableTelemetry) {
  name: '46d3xbcp.[[REPLACE WITH TELEMETRY IDENTIFIER]].${replace('-..--..-', '.', '-')}.${substring(uniqueString(deployment().name, location), 0, 4)}'
  properties: {
    mode: 'Incremental'
    template: {
      '$schema': 'https://schema.management.azure.com/schemas/2019-04-01/deploymentTemplate.json#'
      contentVersion: '1.0.0.0'
      resources: []
      outputs: {
        telemetry: {
          type: 'String'
          value: 'For more information, see https://aka.ms/avm/TelemetryInfo'
        }
      }
    }
  }
} */

// ========== Log Analytics Workspace ========== //
// WAF best practices for Log Analytics: https://learn.microsoft.com/en-us/azure/well-architected/service-guides/azure-log-analytics
// Log Analytics configuration defaults
var logAnalyticsWorkspaceEnabled = logAnalyticsWorkspaceConfiguration.?enabled ?? true
var logAnalyticsWorkspaceResourceName = logAnalyticsWorkspaceConfiguration.?name ?? 'log-${solutionPrefix}'
var existingWorkspaceResourceId = logAnalyticsWorkspaceConfiguration.?existingWorkspaceResourceId ?? ''
var useExistingWorkspace = existingWorkspaceResourceId != ''

module logAnalyticsWorkspace 'br/public:avm/res/operational-insights/workspace:0.11.2' = if (logAnalyticsWorkspaceEnabled && !useExistingWorkspace) {
  name: take('avm.res.operational-insights.workspace.${logAnalyticsWorkspaceResourceName}', 64)
  params: {
    name: logAnalyticsWorkspaceResourceName
    tags: logAnalyticsWorkspaceConfiguration.?tags ?? tags
    location: logAnalyticsWorkspaceConfiguration.?location ?? solutionLocation
    enableTelemetry: enableTelemetry
    skuName: logAnalyticsWorkspaceConfiguration.?sku ?? 'PerGB2018'
    dataRetention: logAnalyticsWorkspaceConfiguration.?dataRetentionInDays ?? 365
    diagnosticSettings: [{ useThisWorkspace: true }]
  }
}

var logAnalyticsWorkspaceId = useExistingWorkspace ? existingWorkspaceResourceId : logAnalyticsWorkspace.outputs.resourceId

// ========== Application Insights ========== //
// WAF best practices for Application Insights: https://learn.microsoft.com/en-us/azure/well-architected/service-guides/application-insights
// Application Insights configuration defaults
var applicationInsightsEnabled = applicationInsightsConfiguration.?enabled ?? true
var applicationInsightsResourceName = applicationInsightsConfiguration.?name ?? 'appi-${solutionPrefix}'
module applicationInsights 'br/public:avm/res/insights/component:0.6.0' = if (applicationInsightsEnabled) {
  name: take('avm.res.insights.component.${applicationInsightsResourceName}', 64)
  params: {
    name: applicationInsightsResourceName
    workspaceResourceId: logAnalyticsWorkspaceId
    location: applicationInsightsConfiguration.?location ?? solutionLocation
    enableTelemetry: enableTelemetry
    tags: applicationInsightsConfiguration.?tags ?? tags
    retentionInDays: applicationInsightsConfiguration.?retentionInDays ?? 365
    diagnosticSettings: [{ workspaceResourceId: logAnalyticsWorkspaceId }]
    kind: 'web'
    disableIpMasking: false
    flowType: 'Bluefield'
  }
}

// ========== User assigned identity Web Site ========== //
// WAF best practices for identity and access management: https://learn.microsoft.com/en-us/azure/well-architected/security/identity-access
var userAssignedManagedIdentityEnabled = userAssignedManagedIdentityConfiguration.?enabled ?? true
var userAssignedManagedIdentityResourceName = userAssignedManagedIdentityConfiguration.?name ?? 'id-${solutionPrefix}'
module userAssignedIdentity 'br/public:avm/res/managed-identity/user-assigned-identity:0.4.1' = if (userAssignedManagedIdentityEnabled) {
  name: take('avm.res.managed-identity.user-assigned-identity.${userAssignedManagedIdentityResourceName}', 64)
  params: {
    name: userAssignedManagedIdentityResourceName
    tags: userAssignedManagedIdentityConfiguration.?tags ?? tags
    location: userAssignedManagedIdentityConfiguration.?location ?? solutionLocation
    enableTelemetry: enableTelemetry
  }
}

// ========== Network Security Groups ========== //
// WAF best practices for virtual networks: https://learn.microsoft.com/en-us/azure/well-architected/service-guides/virtual-network
// WAF recommendations for networking and connectivity: https://learn.microsoft.com/en-us/azure/well-architected/security/networking
var networkSecurityGroupBackendEnabled = networkSecurityGroupBackendConfiguration.?enabled ?? true
var networkSecurityGroupBackendResourceName = networkSecurityGroupBackendConfiguration.?name ?? 'nsg-backend-${solutionPrefix}'
module networkSecurityGroupBackend 'br/public:avm/res/network/network-security-group:0.5.1' = if (virtualNetworkEnabled && networkSecurityGroupBackendEnabled) {
  name: take('avm.res.network.network-security-group.${networkSecurityGroupBackendResourceName}', 64)
  params: {
    name: networkSecurityGroupBackendResourceName
    location: networkSecurityGroupBackendConfiguration.?location ?? solutionLocation
    tags: networkSecurityGroupBackendConfiguration.?tags ?? tags
    enableTelemetry: enableTelemetry
    diagnosticSettings: [{ workspaceResourceId: logAnalyticsWorkspaceId }]
    securityRules: networkSecurityGroupBackendConfiguration.?securityRules ?? [
      // {
      //   name: 'DenySshRdpOutbound' //Azure Bastion
      //   properties: {
      //     priority: 200
      //     access: 'Deny'
      //     protocol: '*'
      //     direction: 'Outbound'
      //     sourceAddressPrefix: 'VirtualNetwork'
      //     sourcePortRange: '*'
      //     destinationAddressPrefix: '*'
      //     destinationPortRanges: [
      //       '3389'
      //       '22'
      //     ]
      //   }
      // }
    ]
  }
}

var networkSecurityGroupContainersEnabled = networkSecurityGroupContainersConfiguration.?enabled ?? true
var networkSecurityGroupContainersResourceName = networkSecurityGroupContainersConfiguration.?name ?? 'nsg-containers-${solutionPrefix}'
module networkSecurityGroupContainers 'br/public:avm/res/network/network-security-group:0.5.1' = if (virtualNetworkEnabled && networkSecurityGroupContainersEnabled) {
  name: take('avm.res.network.network-security-group.${networkSecurityGroupContainersResourceName}', 64)
  params: {
    name: networkSecurityGroupContainersResourceName
    location: networkSecurityGroupContainersConfiguration.?location ?? solutionLocation
    tags: networkSecurityGroupContainersConfiguration.?tags ?? tags
    enableTelemetry: enableTelemetry
    diagnosticSettings: [{ workspaceResourceId: logAnalyticsWorkspaceId }]
    securityRules: networkSecurityGroupContainersConfiguration.?securityRules ?? [
      // {
      //   name: 'DenySshRdpOutbound' //Azure Bastion
      //   properties: {
      //     priority: 200
      //     access: 'Deny'
      //     protocol: '*'
      //     direction: 'Outbound'
      //     sourceAddressPrefix: 'VirtualNetwork'
      //     sourcePortRange: '*'
      //     destinationAddressPrefix: '*'
      //     destinationPortRanges: [
      //       '3389'
      //       '22'
      //     ]
      //   }
      // }
    ]
  }
}

var networkSecurityGroupBastionEnabled = networkSecurityGroupBastionConfiguration.?enabled ?? true
var networkSecurityGroupBastionResourceName = networkSecurityGroupBastionConfiguration.?name ?? 'nsg-bastion-${solutionPrefix}'
module networkSecurityGroupBastion 'br/public:avm/res/network/network-security-group:0.5.1' = if (virtualNetworkEnabled && networkSecurityGroupBastionEnabled) {
  name: take('avm.res.network.network-security-group.${networkSecurityGroupBastionResourceName}', 64)
  params: {
    name: networkSecurityGroupBastionResourceName
    location: networkSecurityGroupBastionConfiguration.?location ?? solutionLocation
    tags: networkSecurityGroupBastionConfiguration.?tags ?? tags
    enableTelemetry: enableTelemetry
    diagnosticSettings: [{ workspaceResourceId: logAnalyticsWorkspaceId }]
    securityRules: networkSecurityGroupBastionConfiguration.?securityRules ?? [
      {
        name: 'AllowHttpsInBound'
        properties: {
          protocol: 'Tcp'
          sourcePortRange: '*'
          sourceAddressPrefix: 'Internet'
          destinationPortRange: '443'
          destinationAddressPrefix: '*'
          access: 'Allow'
          priority: 100
          direction: 'Inbound'
        }
      }
      {
        name: 'AllowGatewayManagerInBound'
        properties: {
          protocol: 'Tcp'
          sourcePortRange: '*'
          sourceAddressPrefix: 'GatewayManager'
          destinationPortRange: '443'
          destinationAddressPrefix: '*'
          access: 'Allow'
          priority: 110
          direction: 'Inbound'
        }
      }
      {
        name: 'AllowLoadBalancerInBound'
        properties: {
          protocol: 'Tcp'
          sourcePortRange: '*'
          sourceAddressPrefix: 'AzureLoadBalancer'
          destinationPortRange: '443'
          destinationAddressPrefix: '*'
          access: 'Allow'
          priority: 120
          direction: 'Inbound'
        }
      }
      {
        name: 'AllowBastionHostCommunicationInBound'
        properties: {
          protocol: '*'
          sourcePortRange: '*'
          sourceAddressPrefix: 'VirtualNetwork'
          destinationPortRanges: [
            '8080'
            '5701'
          ]
          destinationAddressPrefix: 'VirtualNetwork'
          access: 'Allow'
          priority: 130
          direction: 'Inbound'
        }
      }
      {
        name: 'DenyAllInBound'
        properties: {
          protocol: '*'
          sourcePortRange: '*'
          sourceAddressPrefix: '*'
          destinationPortRange: '*'
          destinationAddressPrefix: '*'
          access: 'Deny'
          priority: 1000
          direction: 'Inbound'
        }
      }
      {
        name: 'AllowSshRdpOutBound'
        properties: {
          protocol: 'Tcp'
          sourcePortRange: '*'
          sourceAddressPrefix: '*'
          destinationPortRanges: [
            '22'
            '3389'
          ]
          destinationAddressPrefix: 'VirtualNetwork'
          access: 'Allow'
          priority: 100
          direction: 'Outbound'
        }
      }
      {
        name: 'AllowAzureCloudCommunicationOutBound'
        properties: {
          protocol: 'Tcp'
          sourcePortRange: '*'
          sourceAddressPrefix: '*'
          destinationPortRange: '443'
          destinationAddressPrefix: 'AzureCloud'
          access: 'Allow'
          priority: 110
          direction: 'Outbound'
        }
      }
      {
        name: 'AllowBastionHostCommunicationOutBound'
        properties: {
          protocol: '*'
          sourcePortRange: '*'
          sourceAddressPrefix: 'VirtualNetwork'
          destinationPortRanges: [
            '8080'
            '5701'
          ]
          destinationAddressPrefix: 'VirtualNetwork'
          access: 'Allow'
          priority: 120
          direction: 'Outbound'
        }
      }
      {
        name: 'AllowGetSessionInformationOutBound'
        properties: {
          protocol: '*'
          sourcePortRange: '*'
          sourceAddressPrefix: '*'
          destinationAddressPrefix: 'Internet'
          destinationPortRanges: [
            '80'
            '443'
          ]
          access: 'Allow'
          priority: 130
          direction: 'Outbound'
        }
      }
      {
        name: 'DenyAllOutBound'
        properties: {
          protocol: '*'
          sourcePortRange: '*'
          destinationPortRange: '*'
          sourceAddressPrefix: '*'
          destinationAddressPrefix: '*'
          access: 'Deny'
          priority: 1000
          direction: 'Outbound'
        }
      }
    ]
  }
}

var networkSecurityGroupAdministrationEnabled = networkSecurityGroupAdministrationConfiguration.?enabled ?? true
var networkSecurityGroupAdministrationResourceName = networkSecurityGroupAdministrationConfiguration.?name ?? 'nsg-administration-${solutionPrefix}'
module networkSecurityGroupAdministration 'br/public:avm/res/network/network-security-group:0.5.1' = if (virtualNetworkEnabled && networkSecurityGroupAdministrationEnabled) {
  name: take('avm.res.network.network-security-group.${networkSecurityGroupAdministrationResourceName}', 64)
  params: {
    name: networkSecurityGroupAdministrationResourceName
    location: networkSecurityGroupAdministrationConfiguration.?location ?? solutionLocation
    tags: networkSecurityGroupAdministrationConfiguration.?tags ?? tags
    enableTelemetry: enableTelemetry
    diagnosticSettings: [{ workspaceResourceId: logAnalyticsWorkspaceId }]
    securityRules: networkSecurityGroupAdministrationConfiguration.?securityRules ?? [
      // {
      //   name: 'DenySshRdpOutbound' //Azure Bastion
      //   properties: {
      //     priority: 200
      //     access: 'Deny'
      //     protocol: '*'
      //     direction: 'Outbound'
      //     sourceAddressPrefix: 'VirtualNetwork'
      //     sourcePortRange: '*'
      //     destinationAddressPrefix: '*'
      //     destinationPortRanges: [
      //       '3389'
      //       '22'
      //     ]
      //   }
      // }
    ]
  }
}

// ========== Virtual Network ========== //
// WAF best practices for virtual networks: https://learn.microsoft.com/en-us/azure/well-architected/service-guides/virtual-network
// WAF recommendations for networking and connectivity: https://learn.microsoft.com/en-us/azure/well-architected/security/networking
var virtualNetworkEnabled = virtualNetworkConfiguration.?enabled ?? true
var virtualNetworkResourceName = virtualNetworkConfiguration.?name ?? 'vnet-${solutionPrefix}'
module virtualNetwork 'br/public:avm/res/network/virtual-network:0.6.1' = if (virtualNetworkEnabled) {
  name: take('avm.res.network.virtual-network.${virtualNetworkResourceName}', 64)
  params: {
    name: virtualNetworkResourceName
    location: virtualNetworkConfiguration.?location ?? solutionLocation
    tags: virtualNetworkConfiguration.?tags ?? tags
    enableTelemetry: enableTelemetry
    addressPrefixes: virtualNetworkConfiguration.?addressPrefixes ?? ['10.0.0.0/8']
    subnets: virtualNetworkConfiguration.?subnets ?? [
      {
        name: 'backend'
        addressPrefix: '10.0.0.0/27'
        //defaultOutboundAccess: false TODO: check this configuration for a more restricted outbound access
        networkSecurityGroupResourceId: networkSecurityGroupBackend.outputs.resourceId
      }
      {
        name: 'administration'
        addressPrefix: '10.0.0.32/27'
        networkSecurityGroupResourceId: networkSecurityGroupAdministration.outputs.resourceId
        //defaultOutboundAccess: false TODO: check this configuration for a more restricted outbound access
        //natGatewayResourceId: natGateway.outputs.resourceId
      }
      {
        // For Azure Bastion resources deployed on or after November 2, 2021, the minimum AzureBastionSubnet size is /26 or larger (/25, /24, etc.).
        // https://learn.microsoft.com/en-us/azure/bastion/configuration-settings#subnet
        name: 'AzureBastionSubnet' //This exact name is required for Azure Bastion
        addressPrefix: '10.0.0.64/26'
        networkSecurityGroupResourceId: networkSecurityGroupBastion.outputs.resourceId
      }
      {
        // If you use your own vnw, you need to provide a subnet that is dedicated exclusively to the Container App environment you deploy. This subnet isn't available to other services
        // https://learn.microsoft.com/en-us/azure/container-apps/networking?tabs=workload-profiles-env%2Cazure-cli#custom-vnw-configuration
        name: 'containers'
        addressPrefix: '10.0.2.0/23' //subnet of size /23 is required for container app
        //defaultOutboundAccess: false TODO: check this configuration for a more restricted outbound access
        delegation: 'Microsoft.App/environments'
        networkSecurityGroupResourceId: networkSecurityGroupContainers.outputs.resourceId
        privateEndpointNetworkPolicies: 'Disabled'
        privateLinkServiceNetworkPolicies: 'Enabled'
      }
    ]
  }
}
var bastionEnabled = bastionConfiguration.?enabled ?? true
var bastionResourceName = bastionConfiguration.?name ?? 'bas-${solutionPrefix}'

// ========== Bastion host ========== //
// WAF best practices for virtual networks: https://learn.microsoft.com/en-us/azure/well-architected/service-guides/virtual-network
// WAF recommendations for networking and connectivity: https://learn.microsoft.com/en-us/azure/well-architected/security/networking
module bastionHost 'br/public:avm/res/network/bastion-host:0.6.1' = if (virtualNetworkEnabled && bastionEnabled) {
  name: take('avm.res.network.bastion-host.${bastionResourceName}', 64)
  params: {
    name: bastionResourceName
    location: bastionConfiguration.?location ?? solutionLocation
    skuName: bastionConfiguration.?sku ?? 'Standard'
    enableTelemetry: enableTelemetry
    tags: bastionConfiguration.?tags ?? tags
    virtualNetworkResourceId: bastionConfiguration.?virtualNetworkResourceId ?? virtualNetwork.?outputs.?resourceId
    publicIPAddressObject: {
      name: bastionConfiguration.?publicIpResourceName ?? 'pip-bas${solutionPrefix}'
    }
    disableCopyPaste: false
    enableFileCopy: false
    enableIpConnect: true
    //enableKerberos: bastionConfiguration.?enableKerberos
    enableShareableLink: true
    //scaleUnits: bastionConfiguration.?scaleUnits
  }
}

// ========== Virtual machine ========== //
// WAF best practices for virtual machines: https://learn.microsoft.com/en-us/azure/well-architected/service-guides/virtual-machines
var virtualMachineEnabled = virtualMachineConfiguration.?enabled ?? true
var virtualMachineResourceName = virtualMachineConfiguration.?name ?? 'vm${solutionPrefix}'
module virtualMachine 'br/public:avm/res/compute/virtual-machine:0.13.0' = if (virtualNetworkEnabled && virtualMachineEnabled) {
  name: take('avm.res.compute.virtual-machine.${virtualMachineResourceName}', 64)
  params: {
    name: virtualMachineResourceName
    computerName: take(virtualMachineResourceName, 15)
    location: virtualMachineConfiguration.?location ?? solutionLocation
    tags: virtualMachineConfiguration.?tags ?? tags
    enableTelemetry: enableTelemetry
    vmSize: virtualMachineConfiguration.?vmSize ?? 'Standard_D2s_v3'
    adminUsername: virtualMachineConfiguration.?adminUsername ?? 'adminuser'
    adminPassword: virtualMachineConfiguration.?adminPassword ?? guid(solutionPrefix, subscription().subscriptionId)
    nicConfigurations: [
      {
        name: 'nic-${virtualMachineResourceName}'
        //networkSecurityGroupResourceId: virtualMachineConfiguration.?nicConfigurationConfiguration.networkSecurityGroupResourceId
        //nicSuffix: 'nic-${virtualMachineResourceName}'
        diagnosticSettings: [{ workspaceResourceId: logAnalyticsWorkspaceId }]
        ipConfigurations: [
          {
            name: '${virtualMachineResourceName}-nic01-ipconfig01'
            subnetResourceId: virtualMachineConfiguration.?subnetResourceId ?? virtualNetwork.outputs.subnetResourceIds[1]
            diagnosticSettings: [{ workspaceResourceId: logAnalyticsWorkspaceId }]
          }
        ]
      }
    ]
    imageReference: {
      publisher: 'microsoft-dsvm'
      offer: 'dsvm-win-2022'
      sku: 'winserver-2022'
      version: 'latest'
    }
    osDisk: {
      name: 'osdisk-${virtualMachineResourceName}'
      createOption: 'FromImage'
      managedDisk: {
        storageAccountType: 'Premium_ZRS'
      }
      diskSizeGB: 128
      caching: 'ReadWrite'
    }
    //patchMode: virtualMachineConfiguration.?patchMode
    osType: 'Windows'
    encryptionAtHost: false //The property 'securityProfile.encryptionAtHost' is not valid because the 'Microsoft.Compute/EncryptionAtHost' feature is not enabled for this subscription.
    zone: 0
    extensionAadJoinConfig: {
      enabled: true
      typeHandlerVersion: '1.0'
    }
    // extensionMonitoringAgentConfig: {
    //   enabled: true
    // }
    //    maintenanceConfigurationResourceId: virtualMachineConfiguration.?maintenanceConfigurationResourceId
  }
}

// ========== AI Foundry: AI Services ========== //
// WAF best practices for Open AI: https://learn.microsoft.com/en-us/azure/well-architected/service-guides/azure-openai
var openAiSubResource = 'account'
var openAiPrivateDnsZones = {
  'privatelink.cognitiveservices.azure.com': openAiSubResource
  'privatelink.openai.azure.com': openAiSubResource
  'privatelink.services.ai.azure.com': openAiSubResource
}

module privateDnsZonesAiServices 'br/public:avm/res/network/private-dns-zone:0.7.1' = [
  for zone in objectKeys(openAiPrivateDnsZones): if (virtualNetworkEnabled && aiFoundryAIservicesEnabled) {
    name: take(
      'avm.res.network.private-dns-zone.ai-services.${uniqueString(aiFoundryAiServicesResourceName,zone)}.${solutionPrefix}',
      64
    )
    params: {
      name: zone
      tags: tags
      enableTelemetry: enableTelemetry
      virtualNetworkLinks: [
        {
          name: 'vnetlink-${split(zone, '.')[1]}'
          virtualNetworkResourceId: virtualNetwork.outputs.resourceId
        }
      ]
    }
  }
]

// NOTE: Required version 'Microsoft.CognitiveServices/accounts@2024-04-01-preview' not available in AVM
var aiFoundryAiServicesResourceName = aiFoundryAiServicesConfiguration.?name ?? 'aisa-${solutionPrefix}'
var aiFoundryAIservicesEnabled = aiFoundryAiServicesConfiguration.?enabled ?? true
var aiFoundryAiServicesModelDeployment = {
  format: 'OpenAI'
  name: 'gpt-4o'
  version: '2024-08-06'
  sku: {
    name: 'GlobalStandard'
    //Curently the capacity is set to 140 for opinanal performance. 
<<<<<<< HEAD
    capacity: aiFoundryCapacity
=======
    capacity: aiFoundryAiServicesConfiguration.?modelCapacity ?? 140
>>>>>>> d7fc6854
  }
  raiPolicyName: 'Microsoft.Default'
}

module aiFoundryAiServices 'br/public:avm/res/cognitive-services/account:0.10.2' = if (aiFoundryAIservicesEnabled) {
  name: take('avm.res.cognitive-services.account.${aiFoundryAiServicesResourceName}', 64)
  params: {
    name: aiFoundryAiServicesResourceName
    tags: aiFoundryAiServicesConfiguration.?tags ?? tags
    location: aiFoundryAiServicesConfiguration.?location ?? azureOpenAILocation
    enableTelemetry: enableTelemetry
    diagnosticSettings: [{ workspaceResourceId: logAnalyticsWorkspaceId }]
    sku: aiFoundryAiServicesConfiguration.?sku ?? 'S0'
    kind: 'AIServices'
    disableLocalAuth: false //Should be set to true for WAF aligned configuration
    customSubDomainName: aiFoundryAiServicesResourceName
    apiProperties: {
      //staticsEnabled: false
    }
    //publicNetworkAccess: virtualNetworkEnabled ? 'Disabled' : 'Enabled'
    //publicNetworkAccess: virtualNetworkEnabled ? 'Disabled' : 'Enabled'
    publicNetworkAccess: 'Enabled' //TODO: connection via private endpoint is not working from containers network. Change this when fixed
    privateEndpoints: virtualNetworkEnabled
      ? ([
          {
            name: 'pep-${aiFoundryAiServicesResourceName}'
            customNetworkInterfaceName: 'nic-${aiFoundryAiServicesResourceName}'
            subnetResourceId: aiFoundryAiServicesConfiguration.?subnetResourceId ?? virtualNetwork.outputs.subnetResourceIds[0]
            privateDnsZoneGroup: {
              privateDnsZoneGroupConfigs: map(objectKeys(openAiPrivateDnsZones), zone => {
                name: replace(zone, '.', '-')
                privateDnsZoneResourceId: resourceId('Microsoft.Network/privateDnsZones', zone)
              })
            }
          }
        ])
      : []
    roleAssignments: [
      // {
      //   principalId: userAssignedIdentity.outputs.principalId
      //   principalType: 'ServicePrincipal'
      //   roleDefinitionIdOrName: 'Cognitive Services OpenAI User'
      // }
      {
        principalId: containerApp.outputs.?systemAssignedMIPrincipalId!
        principalType: 'ServicePrincipal'
        roleDefinitionIdOrName: 'Cognitive Services OpenAI User'
      }
    ]
    deployments: aiFoundryAiServicesConfiguration.?deployments ?? [
      {
        name: aiFoundryAiServicesModelDeployment.name
        model: {
          format: aiFoundryAiServicesModelDeployment.format
          name: aiFoundryAiServicesModelDeployment.name
          version: aiFoundryAiServicesModelDeployment.version
        }
        raiPolicyName: aiFoundryAiServicesModelDeployment.raiPolicyName
        sku: {
          name: aiFoundryAiServicesModelDeployment.sku.name
          capacity: aiFoundryAiServicesModelDeployment.sku.capacity
        }
      }
    ]
  }
}

// AI Foundry: storage account
// WAF best practices for Azure Blob Storage: https://learn.microsoft.com/en-us/azure/well-architected/service-guides/azure-blob-storage
var storageAccountPrivateDnsZones = {
  'privatelink.blob.${environment().suffixes.storage}': 'blob'
  'privatelink.file.${environment().suffixes.storage}': 'file'
}

module privateDnsZonesAiFoundryStorageAccount 'br/public:avm/res/network/private-dns-zone:0.3.1' = [
  for zone in objectKeys(storageAccountPrivateDnsZones): if (virtualNetworkEnabled && aiFoundryStorageAccountEnabled) {
    name: take(
      'avm.res.network.private-dns-zone.storage-account.${uniqueString(aiFoundryStorageAccountResourceName,zone)}.${solutionPrefix}',
      64
    )
    params: {
      name: zone
      tags: tags
      enableTelemetry: enableTelemetry
      virtualNetworkLinks: [
        {
          name: 'vnetlink-${split(zone, '.')[1]}'
          virtualNetworkResourceId: virtualNetwork.outputs.resourceId
        }
      ]
    }
  }
]
var aiFoundryStorageAccountEnabled = aiFoundryStorageAccountConfiguration.?enabled ?? true
var aiFoundryStorageAccountResourceName = aiFoundryStorageAccountConfiguration.?name ?? replace(
  'sthub${solutionPrefix}',
  '-',
  ''
)

module aiFoundryStorageAccount 'br/public:avm/res/storage/storage-account:0.18.2' = if (aiFoundryStorageAccountEnabled) {
  name: take('avm.res.storage.storage-account.${aiFoundryStorageAccountResourceName}', 64)
  dependsOn: [
    privateDnsZonesAiFoundryStorageAccount
  ]
  params: {
    name: aiFoundryStorageAccountResourceName
    location: aiFoundryStorageAccountConfiguration.?location ?? azureOpenAILocation
    tags: aiFoundryStorageAccountConfiguration.?tags ?? tags
    enableTelemetry: enableTelemetry
    diagnosticSettings: [{ workspaceResourceId: logAnalyticsWorkspaceId }]
    skuName: aiFoundryStorageAccountConfiguration.?sku ?? 'Standard_ZRS'
    allowSharedKeyAccess: false
    networkAcls: {
      bypass: 'AzureServices'
      defaultAction: 'Allow'
    }
    blobServices: {
      deleteRetentionPolicyEnabled: false
      containerDeleteRetentionPolicyDays: 7
      containerDeleteRetentionPolicyEnabled: false
      diagnosticSettings: [{ workspaceResourceId: logAnalyticsWorkspaceId }]
    }
    publicNetworkAccess: virtualNetworkEnabled ? 'Disabled' : 'Enabled'
    allowBlobPublicAccess: virtualNetworkEnabled ? false : true
    privateEndpoints: virtualNetworkEnabled
      ? map(items(storageAccountPrivateDnsZones), zone => {
          name: 'pep-${zone.value}-${aiFoundryStorageAccountResourceName}'
          customNetworkInterfaceName: 'nic-${zone.value}-${aiFoundryStorageAccountResourceName}'
          service: zone.value
          subnetResourceId: aiFoundryStorageAccountConfiguration.?subnetResourceId ?? virtualNetwork.outputs.subnetResourceIds[0] ?? ''
          privateDnsZoneResourceIds: [resourceId('Microsoft.Network/privateDnsZones', zone.key)]
        })
      : null
    roleAssignments: [
      {
        principalId: userAssignedIdentity.outputs.principalId
        roleDefinitionIdOrName: 'Storage Blob Data Contributor'
      }
    ]
  }
}

// AI Foundry: AI Hub
// WAF best practices for Open AI: https://learn.microsoft.com/en-us/azure/well-architected/service-guides/azure-openai
var mlTargetSubResource = 'amlworkspace'
var mlPrivateDnsZones = {
  'privatelink.api.azureml.ms': mlTargetSubResource
  'privatelink.notebooks.azure.net': mlTargetSubResource
}
module privateDnsZonesAiFoundryWorkspaceHub 'br/public:avm/res/network/private-dns-zone:0.3.1' = [
  for zone in objectKeys(mlPrivateDnsZones): if (virtualNetworkEnabled && aiFoundryAiHubEnabled) {
    name: take('avm.res.network.private-dns-zone.ai-hub.${uniqueString(aiFoundryAiHubName,zone)}.${solutionPrefix}', 64)
    params: {
      name: zone
      enableTelemetry: enableTelemetry
      tags: tags
      virtualNetworkLinks: [
        {
          name: 'vnetlink-${split(zone, '.')[1]}'
          virtualNetworkResourceId: virtualNetwork.outputs.resourceId
        }
      ]
    }
  }
]
var aiFoundryAiHubEnabled = aiFoundryAiHubConfiguration.?enabled ?? true
var aiFoundryAiHubName = aiFoundryAiHubConfiguration.?name ?? 'aih-${solutionPrefix}'
module aiFoundryAiHub 'modules/ai-hub.bicep' = if (aiFoundryAiHubEnabled) {
  name: take('module.ai-hub.${aiFoundryAiHubName}', 64)
  dependsOn: [
    privateDnsZonesAiFoundryWorkspaceHub
  ]
  params: {
    name: aiFoundryAiHubName
    location: aiFoundryAiHubConfiguration.?location ?? azureOpenAILocation
    tags: aiFoundryAiHubConfiguration.?tags ?? tags
    sku: aiFoundryAiHubConfiguration.?sku ?? 'Basic'
    aiFoundryAiServicesName: aiFoundryAiServices.outputs.name
    applicationInsightsResourceId: applicationInsights.outputs.resourceId
    enableTelemetry: enableTelemetry
    logAnalyticsWorkspaceResourceId: logAnalyticsWorkspaceId
    storageAccountResourceId: aiFoundryStorageAccount.outputs.resourceId
    virtualNetworkEnabled: virtualNetworkEnabled
    privateEndpoints: virtualNetworkEnabled
      ? [
          {
            name: 'pep-${aiFoundryAiHubName}'
            customNetworkInterfaceName: 'nic-${aiFoundryAiHubName}'
            service: mlTargetSubResource
            subnetResourceId: virtualNetworkEnabled
              ? aiFoundryAiHubConfiguration.?subnetResourceId ?? virtualNetwork.?outputs.?subnetResourceIds[0]
              : null
            privateDnsZoneGroup: {
              privateDnsZoneGroupConfigs: map(objectKeys(mlPrivateDnsZones), zone => {
                name: replace(zone, '.', '-')
                privateDnsZoneResourceId: resourceId('Microsoft.Network/privateDnsZones', zone)
              })
            }
          }
        ]
      : []
  }
}

// AI Foundry: AI Project
// WAF best practices for Open AI: https://learn.microsoft.com/en-us/azure/well-architected/service-guides/azure-openai
var aiFoundryAiProjectEnabled = aiFoundryAiProjectConfiguration.?enabled ?? true
var aiFoundryAiProjectName = aiFoundryAiProjectConfiguration.?name ?? 'aihb-${solutionPrefix}'

module aiFoundryAiProject 'br/public:avm/res/machine-learning-services/workspace:0.12.0' = if (aiFoundryAiProjectEnabled) {
  name: take('avm.res.machine-learning-services.workspace.${aiFoundryAiProjectName}', 64)
  params: {
    name: aiFoundryAiProjectName
    location: aiFoundryAiProjectConfiguration.?location ?? azureOpenAILocation
    tags: aiFoundryAiProjectConfiguration.?tags ?? tags
    enableTelemetry: enableTelemetry
    diagnosticSettings: [{ workspaceResourceId: logAnalyticsWorkspaceId }]
    sku: aiFoundryAiProjectConfiguration.?sku ?? 'Basic'
    kind: 'Project'
    hubResourceId: aiFoundryAiHub.outputs.resourceId
    roleAssignments: [
      {
        principalId: containerApp.outputs.?systemAssignedMIPrincipalId!
        // Assigning the role with the role name instead of the role ID freezes the deployment at this point
        roleDefinitionIdOrName: '64702f94-c441-49e6-a78b-ef80e0188fee' //'Azure AI Developer'
      }
    ]
  }
}

// ========== Cosmos DB ========== //
// WAF best practices for Cosmos DB: https://learn.microsoft.com/en-us/azure/well-architected/service-guides/cosmos-db
module privateDnsZonesCosmosDb 'br/public:avm/res/network/private-dns-zone:0.7.0' = if (virtualNetworkEnabled) {
  name: take('avm.res.network.private-dns-zone.cosmos-db.${solutionPrefix}', 64)
  params: {
    name: 'privatelink.documents.azure.com'
    enableTelemetry: enableTelemetry
    virtualNetworkLinks: [
      {
        name: 'vnetlink-cosmosdb'
        virtualNetworkResourceId: virtualNetwork.outputs.resourceId
      }
    ]
    tags: tags
  }
}

var cosmosDbAccountEnabled = cosmosDbAccountConfiguration.?enabled ?? true
var cosmosDbResourceName = cosmosDbAccountConfiguration.?name ?? 'cosmos-${solutionPrefix}'
var cosmosDbDatabaseName = 'macae'
var cosmosDbDatabaseMemoryContainerName = 'memory'
module cosmosDb 'br/public:avm/res/document-db/database-account:0.12.0' = if (cosmosDbAccountEnabled) {
  name: take('avm.res.document-db.database-account.${cosmosDbResourceName}', 64)
  params: {
    // Required parameters
    name: cosmosDbAccountConfiguration.?name ?? 'cosmos-${solutionPrefix}'
    location: cosmosDbAccountConfiguration.?location ?? solutionLocation
    tags: cosmosDbAccountConfiguration.?tags ?? tags
    enableTelemetry: enableTelemetry
    diagnosticSettings: [{ workspaceResourceId: logAnalyticsWorkspaceId }]
    databaseAccountOfferType: 'Standard'
    enableFreeTier: false
    networkRestrictions: {
      networkAclBypass: 'None'
      publicNetworkAccess: virtualNetworkEnabled ? 'Disabled' : 'Enabled'
    }
    privateEndpoints: virtualNetworkEnabled
      ? [
          {
            name: 'pep-${cosmosDbResourceName}'
            customNetworkInterfaceName: 'nic-${cosmosDbResourceName}'
            privateDnsZoneGroup: {
              privateDnsZoneGroupConfigs: [{ privateDnsZoneResourceId: privateDnsZonesCosmosDb.outputs.resourceId }]
            }
            service: 'Sql'
            subnetResourceId: cosmosDbAccountConfiguration.?subnetResourceId ?? virtualNetwork.outputs.subnetResourceIds[0]
          }
        ]
      : []
    sqlDatabases: concat(cosmosDbAccountConfiguration.?sqlDatabases ?? [], [
      {
        name: cosmosDbDatabaseName
        containers: [
          {
            name: cosmosDbDatabaseMemoryContainerName
            paths: [
              '/session_id'
            ]
            kind: 'Hash'
            version: 2
          }
        ]
      }
    ])
    locations: [
      {
        locationName: cosmosDbAccountConfiguration.?location ?? solutionLocation
        failoverPriority: 0
      }
    ]
    capabilitiesToAdd: [
      'EnableServerless'
    ]
    sqlRoleAssignmentsPrincipalIds: [
      //userAssignedIdentity.outputs.principalId
      containerApp.outputs.?systemAssignedMIPrincipalId
    ]
    sqlRoleDefinitions: [
      {
        // Replace this with built-in role definition Cosmos DB Built-in Data Contributor: https://docs.azure.cn/en-us/cosmos-db/nosql/security/reference-data-plane-roles#cosmos-db-built-in-data-contributor
        roleType: 'CustomRole'
        roleName: 'Cosmos DB SQL Data Contributor'
        name: 'cosmos-db-sql-data-contributor'
        dataAction: [
          'Microsoft.DocumentDB/databaseAccounts/readMetadata'
          'Microsoft.DocumentDB/databaseAccounts/sqlDatabases/containers/*'
          'Microsoft.DocumentDB/databaseAccounts/sqlDatabases/containers/items/*'
        ]
      }
    ]
  }
}

// ========== Backend Container App Environment ========== //
// WAF best practices for container apps: https://learn.microsoft.com/en-us/azure/well-architected/service-guides/azure-container-apps
var containerAppEnvironmentEnabled = containerAppEnvironmentConfiguration.?enabled ?? true
var containerAppEnvironmentResourceName = containerAppEnvironmentConfiguration.?name ?? 'cae-${solutionPrefix}'
module containerAppEnvironment 'modules/container-app-environment.bicep' = if (containerAppEnvironmentEnabled) {
  name: take('module.container-app-environment.${containerAppEnvironmentResourceName}', 64)
  params: {
    name: containerAppEnvironmentResourceName
    tags: containerAppEnvironmentConfiguration.?tags ?? tags
    location: containerAppEnvironmentConfiguration.?location ?? solutionLocation
    logAnalyticsResourceId: logAnalyticsWorkspaceId
    publicNetworkAccess: 'Enabled'
    zoneRedundant: virtualNetworkEnabled ? true : false
    applicationInsightsConnectionString: applicationInsights.outputs.connectionString
    enableTelemetry: enableTelemetry
    subnetResourceId: virtualNetworkEnabled
      ? containerAppEnvironmentConfiguration.?subnetResourceId ?? virtualNetwork.?outputs.?subnetResourceIds[3] ?? ''
      : ''
    //aspireDashboardEnabled: !virtualNetworkEnabled
    // vnetConfiguration: virtualNetworkEnabled
    //   ? {
    //       internal: false
    //       infrastructureSubnetId: containerAppEnvironmentConfiguration.?subnetResourceId ?? virtualNetwork.?outputs.?subnetResourceIds[3] ?? ''
    //     }
    //   : {}
  }
}

// ========== Backend Container App Service ========== //
// WAF best practices for container apps: https://learn.microsoft.com/en-us/azure/well-architected/service-guides/azure-container-apps
var containerAppEnabled = containerAppConfiguration.?enabled ?? true
var containerAppResourceName = containerAppConfiguration.?name ?? 'ca-${solutionPrefix}'
module containerApp 'br/public:avm/res/app/container-app:0.14.2' = if (containerAppEnabled) {
  name: take('avm.res.app.container-app.${containerAppResourceName}', 64)
  params: {
    name: containerAppResourceName
    tags: containerAppConfiguration.?tags ?? tags
    location: containerAppConfiguration.?location ?? solutionLocation
    enableTelemetry: enableTelemetry
    environmentResourceId: containerAppConfiguration.?environmentResourceId ?? containerAppEnvironment.outputs.resourceId
    managedIdentities: {
      systemAssigned: true //Replace with user assigned identity
      userAssignedResourceIds: [userAssignedIdentity.outputs.resourceId]
    }
    ingressTargetPort: containerAppConfiguration.?ingressTargetPort ?? 8000
    ingressExternal: true
    activeRevisionsMode: 'Single'
    corsPolicy: {
      allowedOrigins: [
        'https://${webSiteName}.azurewebsites.net'
        'http://${webSiteName}.azurewebsites.net'
      ]
    }
    scaleSettings: {
      //TODO: Make maxReplicas and minReplicas parameterized
      maxReplicas: containerAppConfiguration.?maxReplicas ?? 1
      minReplicas: containerAppConfiguration.?minReplicas ?? 1
      rules: [
        {
          name: 'http-scaler'
          http: {
            metadata: {
              concurrentRequests: containerAppConfiguration.?concurrentRequests ?? '100'
            }
          }
        }
      ]
    }
    containers: [
      {
        name: containerAppConfiguration.?containerName ?? 'backend'
        image: '${containerAppConfiguration.?containerImageRegistryDomain ?? 'biabcontainerreg.azurecr.io'}/${containerAppConfiguration.?containerImageName ?? 'macaebackend'}:${containerAppConfiguration.?containerImageTag ?? 'latest'}'
        resources: {
          //TODO: Make cpu and memory parameterized
          cpu: containerAppConfiguration.?containerCpu ?? '2.0'
          memory: containerAppConfiguration.?containerMemory ?? '4.0Gi'
        }
        env: [
          {
            name: 'COSMOSDB_ENDPOINT'
            value: 'https://${cosmosDbResourceName}.documents.azure.com:443/'
          }
          {
            name: 'COSMOSDB_DATABASE'
            value: cosmosDbDatabaseName
          }
          {
            name: 'COSMOSDB_CONTAINER'
            value: cosmosDbDatabaseMemoryContainerName
          }
          {
            name: 'AZURE_OPENAI_ENDPOINT'
            value: 'https://${aiFoundryAiServicesResourceName}.openai.azure.com/'
          }
          {
            name: 'AZURE_OPENAI_MODEL_NAME'
            value: aiFoundryAiServicesModelDeployment.name
          }
          {
            name: 'AZURE_OPENAI_DEPLOYMENT_NAME'
            value: aiFoundryAiServicesModelDeployment.name
          }
          {
            name: 'AZURE_OPENAI_API_VERSION'
            value: '2025-01-01-preview' //TODO: set parameter/variable
          }
          {
            name: 'APPLICATIONINSIGHTS_INSTRUMENTATION_KEY'
            value: applicationInsights.outputs.instrumentationKey
          }
          {
            name: 'APPLICATIONINSIGHTS_CONNECTION_STRING'
            value: applicationInsights.outputs.connectionString
          }
          {
            name: 'AZURE_AI_AGENT_PROJECT_CONNECTION_STRING'
            value: '${toLower(replace(azureOpenAILocation,' ',''))}.api.azureml.ms;${subscription().subscriptionId};${resourceGroup().name};${aiFoundryAiProjectName}'
            //Location should be the AI Foundry AI Project location
          }
          {
            name: 'AZURE_AI_SUBSCRIPTION_ID'
            value: subscription().subscriptionId
          }
          {
            name: 'AZURE_AI_RESOURCE_GROUP'
            value: resourceGroup().name
          }
          {
            name: 'AZURE_AI_PROJECT_NAME'
            value: aiFoundryAiProjectName
          }
          {
            name: 'FRONTEND_SITE_NAME'
            value: 'https://${webSiteName}.azurewebsites.net'
          }
        ]
      }
    ]
  }
}

var webServerFarmEnabled = webServerFarmConfiguration.?enabled ?? true
var webServerFarmResourceName = webServerFarmConfiguration.?name ?? 'asp-${solutionPrefix}'

// ========== Frontend server farm ========== //
// WAF best practices for web app service: https://learn.microsoft.com/en-us/azure/well-architected/service-guides/app-service-web-apps
module webServerFarm 'br/public:avm/res/web/serverfarm:0.4.1' = if (webServerFarmEnabled) {
  name: take('avm.res.web.serverfarm.${webServerFarmResourceName}', 64)
  params: {
    name: webServerFarmResourceName
    tags: tags
    location: webServerFarmConfiguration.?location ?? solutionLocation
    skuName: webServerFarmConfiguration.?skuName ?? 'P1v3'
    skuCapacity: webServerFarmConfiguration.?skuCapacity ?? 3
    reserved: true
    diagnosticSettings: [{ workspaceResourceId: logAnalyticsWorkspaceId }]
    kind: 'linux'
    zoneRedundant: false //TODO: make it zone redundant for waf aligned
  }
}

// ========== Frontend web site ========== //
// WAF best practices for web app service: https://learn.microsoft.com/en-us/azure/well-architected/service-guides/app-service-web-apps
var webSiteEnabled = webSiteConfiguration.?enabled ?? true

var webSiteName = 'app-${solutionPrefix}'
module webSite 'br/public:avm/res/web/site:0.15.1' = if (webSiteEnabled) {
  name: take('avm.res.web.site.${webSiteName}', 64)
  params: {
    name: webSiteName
    tags: webSiteConfiguration.?tags ?? tags
    location: webSiteConfiguration.?location ?? solutionLocation
    kind: 'app,linux,container'
    enableTelemetry: enableTelemetry
    serverFarmResourceId: webSiteConfiguration.?environmentResourceId ?? webServerFarm.?outputs.resourceId
    appInsightResourceId: applicationInsights.outputs.resourceId
    diagnosticSettings: [{ workspaceResourceId: logAnalyticsWorkspaceId }]
    publicNetworkAccess: 'Enabled' //TODO: use Azure Front Door WAF or Application Gateway WAF instead
    siteConfig: {
      linuxFxVersion: 'DOCKER|${webSiteConfiguration.?containerImageRegistryDomain ?? 'biabcontainerreg.azurecr.io'}/${webSiteConfiguration.?containerImageName ?? 'macaefrontend'}:${webSiteConfiguration.?containerImageTag ?? 'latest'}'
    }
    appSettingsKeyValuePairs: {
      SCM_DO_BUILD_DURING_DEPLOYMENT: 'true'
      DOCKER_REGISTRY_SERVER_URL: 'https://${webSiteConfiguration.?containerImageRegistryDomain ?? 'biabcontainerreg.azurecr.io'}'
      WEBSITES_PORT: '3000'
      WEBSITES_CONTAINER_START_TIME_LIMIT: '1800' // 30 minutes, adjust as needed
      BACKEND_API_URL: 'https://${containerApp.outputs.fqdn}'
      AUTH_ENABLED: 'false'
    }
  }
}

// ============ //
// Outputs      //
// ============ //

// Add your outputs here

@description('The default url of the website to connect to the Multi-Agent Custom Automation Engine solution.')
output webSiteDefaultHostname string = webSite.outputs.defaultHostname

// @description('The name of the resource.')
// output name string = <Resource>.name

// @description('The location the resource was deployed into.')
// output location string = <Resource>.location

// ================ //
// Definitions      //
// ================ //
//
// Add your User-defined-types here, if any
//

@export()
@description('The type for the Multi-Agent Custom Automation Engine Log Analytics Workspace resource configuration.')
type logAnalyticsWorkspaceConfigurationType = {
  @description('Optional. If the Log Analytics Workspace resource should be deployed or not.')
  enabled: bool?

  @description('Optional. The name of the Log Analytics Workspace resource.')
  @maxLength(63)
  name: string?

  @description('Optional. Location for the Log Analytics Workspace resource.')
  @metadata({ azd: { type: 'location' } })
  location: string?

  @description('Optional. The tags to for the Log Analytics Workspace resource.')
  tags: object?

  @description('Optional. The SKU for the Log Analytics Workspace resource.')
  sku: ('CapacityReservation' | 'Free' | 'LACluster' | 'PerGB2018' | 'PerNode' | 'Premium' | 'Standalone' | 'Standard')?

  @description('Optional. The number of days to retain the data in the Log Analytics Workspace. If empty, it will be set to 365 days.')
  @maxValue(730)
  dataRetentionInDays: int?

  @description('Optional: Existing Log Analytics Workspace Resource ID')
  existingWorkspaceResourceId: string?
}

@export()
@description('The type for the Multi-Agent Custom Automation Engine Application Insights resource configuration.')
type applicationInsightsConfigurationType = {
  @description('Optional. If the Application Insights resource should be deployed or not.')
  enabled: bool?

  @description('Optional. The name of the Application Insights resource.')
  @maxLength(90)
  name: string?

  @description('Optional. Location for the Application Insights resource.')
  @metadata({ azd: { type: 'location' } })
  location: string?

  @description('Optional. The tags to set for the Application Insights resource.')
  tags: object?

  @description('Optional. The retention of Application Insights data in days. If empty, Standard will be used.')
  retentionInDays: (120 | 180 | 270 | 30 | 365 | 550 | 60 | 730 | 90)?
}

@export()
@description('The type for the Multi-Agent Custom Automation Engine Application User Assigned Managed Identity resource configuration.')
type userAssignedManagedIdentityType = {
  @description('Optional. If the User Assigned Managed Identity resource should be deployed or not.')
  enabled: bool?

  @description('Optional. The name of the User Assigned Managed Identity resource.')
  @maxLength(128)
  name: string?

  @description('Optional. Location for the User Assigned Managed Identity resource.')
  @metadata({ azd: { type: 'location' } })
  location: string?

  @description('Optional. The tags to set for the User Assigned Managed Identity resource.')
  tags: object?
}

@export()
import { securityRuleType } from 'br/public:avm/res/network/network-security-group:0.5.1'
@description('The type for the Multi-Agent Custom Automation Engine Network Security Group resource configuration.')
type networkSecurityGroupConfigurationType = {
  @description('Optional. If the Network Security Group resource should be deployed or not.')
  enabled: bool?

  @description('Optional. The name of the Network Security Group resource.')
  @maxLength(90)
  name: string?

  @description('Optional. Location for the Network Security Group resource.')
  @metadata({ azd: { type: 'location' } })
  location: string?

  @description('Optional. The tags to set for the Network Security Group resource.')
  tags: object?

  @description('Optional. The security rules to set for the Network Security Group resource.')
  securityRules: securityRuleType[]?
}

@export()
@description('The type for the Multi-Agent Custom Automation virtual network resource configuration.')
type virtualNetworkConfigurationType = {
  @description('Optional. If the Virtual Network resource should be deployed or not.')
  enabled: bool?

  @description('Optional. The name of the Virtual Network resource.')
  @maxLength(90)
  name: string?

  @description('Optional. Location for the Virtual Network resource.')
  @metadata({ azd: { type: 'location' } })
  location: string?

  @description('Optional. The tags to set for the Virtual Network resource.')
  tags: object?

  @description('Optional. An array of 1 or more IP Addresses prefixes for the Virtual Network resource.')
  addressPrefixes: string[]?

  @description('Optional. An array of 1 or more subnets for the Virtual Network resource.')
  subnets: subnetType[]?
}

import { roleAssignmentType } from 'br/public:avm/utl/types/avm-common-types:0.5.1'
type subnetType = {
  @description('Optional. The Name of the subnet resource.')
  name: string

  @description('Conditional. The address prefix for the subnet. Required if `addressPrefixes` is empty.')
  addressPrefix: string?

  @description('Conditional. List of address prefixes for the subnet. Required if `addressPrefix` is empty.')
  addressPrefixes: string[]?

  @description('Optional. Application gateway IP configurations of virtual network resource.')
  applicationGatewayIPConfigurations: object[]?

  @description('Optional. The delegation to enable on the subnet.')
  delegation: string?

  @description('Optional. The resource ID of the NAT Gateway to use for the subnet.')
  natGatewayResourceId: string?

  @description('Optional. The resource ID of the network security group to assign to the subnet.')
  networkSecurityGroupResourceId: string?

  @description('Optional. enable or disable apply network policies on private endpoint in the subnet.')
  privateEndpointNetworkPolicies: ('Disabled' | 'Enabled' | 'NetworkSecurityGroupEnabled' | 'RouteTableEnabled')?

  @description('Optional. enable or disable apply network policies on private link service in the subnet.')
  privateLinkServiceNetworkPolicies: ('Disabled' | 'Enabled')?

  @description('Optional. Array of role assignments to create.')
  roleAssignments: roleAssignmentType[]?

  @description('Optional. The resource ID of the route table to assign to the subnet.')
  routeTableResourceId: string?

  @description('Optional. An array of service endpoint policies.')
  serviceEndpointPolicies: object[]?

  @description('Optional. The service endpoints to enable on the subnet.')
  serviceEndpoints: string[]?

  @description('Optional. Set this property to false to disable default outbound connectivity for all VMs in the subnet. This property can only be set at the time of subnet creation and cannot be updated for an existing subnet.')
  defaultOutboundAccess: bool?

  @description('Optional. Set this property to Tenant to allow sharing subnet with other subscriptions in your AAD tenant. This property can only be set if defaultOutboundAccess is set to false, both properties can only be set if subnet is empty.')
  sharingScope: ('DelegatedServices' | 'Tenant')?
}

@export()
@description('The type for the Multi-Agent Custom Automation Engine Bastion resource configuration.')
type bastionConfigurationType = {
  @description('Optional. If the Bastion resource should be deployed or not.')
  enabled: bool?

  @description('Optional. The name of the Bastion resource.')
  @maxLength(90)
  name: string?

  @description('Optional. Location for the Bastion resource.')
  @metadata({ azd: { type: 'location' } })
  location: string?

  @description('Optional. The tags to set for the Bastion resource.')
  tags: object?

  @description('Optional. The SKU for the Bastion resource.')
  sku: ('Basic' | 'Developer' | 'Premium' | 'Standard')?

  @description('Optional. The Virtual Network resource id where the Bastion resource should be deployed.')
  virtualNetworkResourceId: string?

  @description('Optional. The name of the Public Ip resource created to connect to Bastion.')
  publicIpResourceName: string?
}

@export()
@description('The type for the Multi-Agent Custom Automation Engine virtual machine resource configuration.')
type virtualMachineConfigurationType = {
  @description('Optional. If the Virtual Machine resource should be deployed or not.')
  enabled: bool?

  @description('Optional. The name of the Virtual Machine resource.')
  @maxLength(90)
  name: string?

  @description('Optional. Location for the Virtual Machine resource.')
  @metadata({ azd: { type: 'location' } })
  location: string?

  @description('Optional. The tags to set for the Virtual Machine resource.')
  tags: object?

  @description('Optional. Specifies the size for the Virtual Machine resource.')
  vmSize: (
    | 'Basic_A0'
    | 'Basic_A1'
    | 'Basic_A2'
    | 'Basic_A3'
    | 'Basic_A4'
    | 'Standard_A0'
    | 'Standard_A1'
    | 'Standard_A2'
    | 'Standard_A3'
    | 'Standard_A4'
    | 'Standard_A5'
    | 'Standard_A6'
    | 'Standard_A7'
    | 'Standard_A8'
    | 'Standard_A9'
    | 'Standard_A10'
    | 'Standard_A11'
    | 'Standard_A1_v2'
    | 'Standard_A2_v2'
    | 'Standard_A4_v2'
    | 'Standard_A8_v2'
    | 'Standard_A2m_v2'
    | 'Standard_A4m_v2'
    | 'Standard_A8m_v2'
    | 'Standard_B1s'
    | 'Standard_B1ms'
    | 'Standard_B2s'
    | 'Standard_B2ms'
    | 'Standard_B4ms'
    | 'Standard_B8ms'
    | 'Standard_D1'
    | 'Standard_D2'
    | 'Standard_D3'
    | 'Standard_D4'
    | 'Standard_D11'
    | 'Standard_D12'
    | 'Standard_D13'
    | 'Standard_D14'
    | 'Standard_D1_v2'
    | 'Standard_D2_v2'
    | 'Standard_D3_v2'
    | 'Standard_D4_v2'
    | 'Standard_D5_v2'
    | 'Standard_D2_v3'
    | 'Standard_D4_v3'
    | 'Standard_D8_v3'
    | 'Standard_D16_v3'
    | 'Standard_D32_v3'
    | 'Standard_D64_v3'
    | 'Standard_D2s_v3'
    | 'Standard_D4s_v3'
    | 'Standard_D8s_v3'
    | 'Standard_D16s_v3'
    | 'Standard_D32s_v3'
    | 'Standard_D64s_v3'
    | 'Standard_D11_v2'
    | 'Standard_D12_v2'
    | 'Standard_D13_v2'
    | 'Standard_D14_v2'
    | 'Standard_D15_v2'
    | 'Standard_DS1'
    | 'Standard_DS2'
    | 'Standard_DS3'
    | 'Standard_DS4'
    | 'Standard_DS11'
    | 'Standard_DS12'
    | 'Standard_DS13'
    | 'Standard_DS14'
    | 'Standard_DS1_v2'
    | 'Standard_DS2_v2'
    | 'Standard_DS3_v2'
    | 'Standard_DS4_v2'
    | 'Standard_DS5_v2'
    | 'Standard_DS11_v2'
    | 'Standard_DS12_v2'
    | 'Standard_DS13_v2'
    | 'Standard_DS14_v2'
    | 'Standard_DS15_v2'
    | 'Standard_DS13-4_v2'
    | 'Standard_DS13-2_v2'
    | 'Standard_DS14-8_v2'
    | 'Standard_DS14-4_v2'
    | 'Standard_E2_v3'
    | 'Standard_E4_v3'
    | 'Standard_E8_v3'
    | 'Standard_E16_v3'
    | 'Standard_E32_v3'
    | 'Standard_E64_v3'
    | 'Standard_E2s_v3'
    | 'Standard_E4s_v3'
    | 'Standard_E8s_v3'
    | 'Standard_E16s_v3'
    | 'Standard_E32s_v3'
    | 'Standard_E64s_v3'
    | 'Standard_E32-16_v3'
    | 'Standard_E32-8s_v3'
    | 'Standard_E64-32s_v3'
    | 'Standard_E64-16s_v3'
    | 'Standard_F1'
    | 'Standard_F2'
    | 'Standard_F4'
    | 'Standard_F8'
    | 'Standard_F16'
    | 'Standard_F1s'
    | 'Standard_F2s'
    | 'Standard_F4s'
    | 'Standard_F8s'
    | 'Standard_F16s'
    | 'Standard_F2s_v2'
    | 'Standard_F4s_v2'
    | 'Standard_F8s_v2'
    | 'Standard_F16s_v2'
    | 'Standard_F32s_v2'
    | 'Standard_F64s_v2'
    | 'Standard_F72s_v2'
    | 'Standard_G1'
    | 'Standard_G2'
    | 'Standard_G3'
    | 'Standard_G4'
    | 'Standard_G5'
    | 'Standard_GS1'
    | 'Standard_GS2'
    | 'Standard_GS3'
    | 'Standard_GS4'
    | 'Standard_GS5'
    | 'Standard_GS4-8'
    | 'Standard_GS4-4'
    | 'Standard_GS5-16'
    | 'Standard_GS5-8'
    | 'Standard_H8'
    | 'Standard_H16'
    | 'Standard_H8m'
    | 'Standard_H16m'
    | 'Standard_H16r'
    | 'Standard_H16mr'
    | 'Standard_L4s'
    | 'Standard_L8s'
    | 'Standard_L16s'
    | 'Standard_L32s'
    | 'Standard_M64s'
    | 'Standard_M64ms'
    | 'Standard_M128s'
    | 'Standard_M128ms'
    | 'Standard_M64-32ms'
    | 'Standard_M64-16ms'
    | 'Standard_M128-64ms'
    | 'Standard_M128-32ms'
    | 'Standard_NC6'
    | 'Standard_NC12'
    | 'Standard_NC24'
    | 'Standard_NC24r'
    | 'Standard_NC6s_v2'
    | 'Standard_NC12s_v2'
    | 'Standard_NC24s_v2'
    | 'Standard_NC24rs_v2'
    | 'Standard_NC6s_v3'
    | 'Standard_NC12s_v3'
    | 'Standard_NC24s_v3'
    | 'Standard_NC24rs_v3'
    | 'Standard_ND6s'
    | 'Standard_ND12s'
    | 'Standard_ND24s'
    | 'Standard_ND24rs'
    | 'Standard_NV6'
    | 'Standard_NV12'
    | 'Standard_NV24')?

  @description('Optional. The username for the administrator account on the virtual machine. Required if a virtual machine is created as part of the module.')
  adminUsername: string?

  @description('Optional. The password for the administrator account on the virtual machine. Required if a virtual machine is created as part of the module.')
  @secure()
  adminPassword: string?

  @description('Optional. The resource ID of the subnet where the Virtual Machine resource should be deployed.')
  subnetResourceId: string?
}

@export()
import { deploymentType } from 'br/public:avm/res/cognitive-services/account:0.10.2'
@description('The type for the Multi-Agent Custom Automation Engine AI Services resource configuration.')
type aiServicesConfigurationType = {
  @description('Optional. If the AI Services resource should be deployed or not.')
  enabled: bool?

  @description('Optional. The name of the AI Services resource.')
  @maxLength(90)
  name: string?

  @description('Optional. Location for the AI Services resource.')
  @metadata({ azd: { type: 'location' } })
  location: string?

  @description('Optional. The tags to set for the AI Services resource.')
  tags: object?

  @description('Optional. The SKU of the AI Services resource. Use \'Get-AzCognitiveServicesAccountSku\' to determine a valid combinations of \'kind\' and \'SKU\' for your Azure region.')
  sku: (
    | 'C2'
    | 'C3'
    | 'C4'
    | 'F0'
    | 'F1'
    | 'S'
    | 'S0'
    | 'S1'
    | 'S10'
    | 'S2'
    | 'S3'
    | 'S4'
    | 'S5'
    | 'S6'
    | 'S7'
    | 'S8'
    | 'S9')?

  @description('Optional. The resource Id of the subnet where the AI Services private endpoint should be created.')
  subnetResourceId: string?

  @description('Optional. The model deployments to set for the AI Services resource.')
  deployments: deploymentType[]?

  @description('Optional. The capacity to set for AI Services GTP model.')
  modelCapacity: int?
}

@export()
@description('The type for the Multi-Agent Custom Automation Engine Storage Account resource configuration.')
type storageAccountType = {
  @description('Optional. If the Storage Account resource should be deployed or not.')
  enabled: bool?

  @description('Optional. The name of the Storage Account resource.')
  @maxLength(60)
  name: string?

  @description('Optional. Location for the Storage Account resource.')
  @metadata({ azd: { type: 'location' } })
  location: string?

  @description('Optional. The tags to set for the Storage Account resource.')
  tags: object?

  @description('Optional. The SKU for the Storage Account resource.')
  sku: ('Standard_LRS' | 'Standard_GRS' | 'Standard_RAGRS' | 'Standard_ZRS' | 'Premium_LRS' | 'Premium_ZRS')?

  @description('Optional. The resource Id of the subnet where the Storage Account private endpoint should be created.')
  subnetResourceId: string?
}

@export()
@description('The type for the Multi-Agent Custom Automation Engine AI Hub resource configuration.')
type aiHubType = {
  @description('Optional. If the AI Hub resource should be deployed or not.')
  enabled: bool?

  @description('Optional. The name of the AI Hub resource.')
  @maxLength(90)
  name: string?

  @description('Optional. Location for the AI Hub resource.')
  @metadata({ azd: { type: 'location' } })
  location: string?

  @description('Optional. The tags to set for the AI Hub resource.')
  tags: object?

  @description('Optional. The SKU of the AI Hub resource.')
  sku: ('Basic' | 'Free' | 'Standard' | 'Premium')?

  @description('Optional. The resource Id of the subnet where the AI Hub private endpoint should be created.')
  subnetResourceId: string?
}

@export()
@description('The type for the Multi-Agent Custom Automation Engine AI Foundry AI Project resource configuration.')
type aiProjectConfigurationType = {
  @description('Optional. If the AI Project resource should be deployed or not.')
  enabled: bool?

  @description('Optional. The name of the AI Project resource.')
  @maxLength(90)
  name: string?

  @description('Optional. Location for the AI Project resource deployment.')
  @metadata({ azd: { type: 'location' } })
  location: string?

  @description('Optional. The SKU of the AI Project resource.')
  sku: ('Basic' | 'Free' | 'Standard' | 'Premium')?

  @description('Optional. The tags to set for the AI Project resource.')
  tags: object?
}

import { sqlDatabaseType } from 'br/public:avm/res/document-db/database-account:0.13.0'
@export()
@description('The type for the Multi-Agent Custom Automation Engine Cosmos DB Account resource configuration.')
type cosmosDbAccountConfigurationType = {
  @description('Optional. If the Cosmos DB Account resource should be deployed or not.')
  enabled: bool?
  @description('Optional. The name of the Cosmos DB Account resource.')
  @maxLength(60)
  name: string?

  @description('Optional. Location for the Cosmos DB Account resource.')
  @metadata({ azd: { type: 'location' } })
  location: string?

  @description('Optional. The tags to set for the Cosmos DB Account resource.')
  tags: object?

  @description('Optional. The resource Id of the subnet where the Cosmos DB Account private endpoint should be created.')
  subnetResourceId: string?

  @description('Optional. The SQL databases configuration for the Cosmos DB Account resource.')
  sqlDatabases: sqlDatabaseType[]?
}

@export()
@description('The type for the Multi-Agent Custom Automation Engine Container App Environment resource configuration.')
type containerAppEnvironmentConfigurationType = {
  @description('Optional. If the Container App Environment resource should be deployed or not.')
  enabled: bool?

  @description('Optional. The name of the Container App Environment resource.')
  @maxLength(60)
  name: string?

  @description('Optional. Location for the Container App Environment resource.')
  @metadata({ azd: { type: 'location' } })
  location: string?

  @description('Optional. The tags to set for the Container App Environment resource.')
  tags: object?

  @description('Optional. The resource Id of the subnet where the Container App Environment private endpoint should be created.')
  subnetResourceId: string?
}

@export()
@description('The type for the Multi-Agent Custom Automation Engine Container App resource configuration.')
type containerAppConfigurationType = {
  @description('Optional. If the Container App resource should be deployed or not.')
  enabled: bool?

  @description('Optional. The name of the Container App resource.')
  @maxLength(60)
  name: string?

  @description('Optional. Location for the Container App resource.')
  @metadata({ azd: { type: 'location' } })
  location: string?

  @description('Optional. The tags to set for the Container App resource.')
  tags: object?

  @description('Optional. The resource Id of the Container App Environment where the Container App should be created.')
  environmentResourceId: string?

  @description('Optional. The maximum number of replicas of the Container App.')
  maxReplicas: int?

  @description('Optional. The minimum number of replicas of the Container App.')
  minReplicas: int?

  @description('Optional. The ingress target port of the Container App.')
  ingressTargetPort: int?

  @description('Optional. The concurrent requests allowed for the Container App.')
  concurrentRequests: string?

  @description('Optional. The name given to the Container App.')
  containerName: string?

  @description('Optional. The container registry domain of the container image to be used by the Container App. Default to `biabcontainerreg.azurecr.io`')
  containerImageRegistryDomain: string?

  @description('Optional. The name of the container image to be used by the Container App.')
  containerImageName: string?

  @description('Optional. The tag of the container image to be used by the Container App.')
  containerImageTag: string?

  @description('Optional. The CPU reserved for the Container App. Defaults to 2.0')
  containerCpu: string?

  @description('Optional. The Memory reserved for the Container App. Defaults to 4.0Gi')
  containerMemory: string?
}

@export()
@description('The type for the Multi-Agent Custom Automation Engine Entra ID Application resource configuration.')
type entraIdApplicationConfigurationType = {
  @description('Optional. If the Entra ID Application for website authentication should be deployed or not.')
  enabled: bool?
}

@export()
@description('The type for the Multi-Agent Custom Automation Engine Web Server Farm resource configuration.')
type webServerFarmConfigurationType = {
  @description('Optional. If the Web Server Farm resource should be deployed or not.')
  enabled: bool?

  @description('Optional. The name of the Web Server Farm resource.')
  @maxLength(60)
  name: string?

  @description('Optional. Location for the Web Server Farm resource.')
  @metadata({ azd: { type: 'location' } })
  location: string?

  @description('Optional. The tags to set for the Web Server Farm resource.')
  tags: object?

  @description('Optional. The name of th SKU that will determine the tier, size and family for the Web Server Farm resource. This defaults to P1v3 to leverage availability zones.')
  skuName: string?

  @description('Optional. Number of workers associated with the App Service Plan. This defaults to 3, to leverage availability zones.')
  skuCapacity: int?
}

@export()
@description('The type for the Multi-Agent Custom Automation Engine Web Site resource configuration.')
type webSiteConfigurationType = {
  @description('Optional. If the Web Site resource should be deployed or not.')
  enabled: bool?

  @description('Optional. The name of the Web Site resource.')
  @maxLength(60)
  name: string?

  @description('Optional. Location for the Web Site resource deployment.')
  @metadata({ azd: { type: 'location' } })
  location: string?

  @description('Optional. The tags to set for the Web Site resource.')
  tags: object?

  @description('Optional. The resource Id of the Web Site Environment where the Web Site should be created.')
  environmentResourceId: string?

  @description('Optional. The name given to the Container App.')
  containerName: string?

  @description('Optional. The container registry domain of the container image to be used by the Web Site. Default to `biabcontainerreg.azurecr.io`')
  containerImageRegistryDomain: string?

  @description('Optional. The name of the container image to be used by the Web Site.')
  containerImageName: string?

  @description('Optional. The tag of the container image to be used by the Web Site.')
  containerImageTag: string?
}<|MERGE_RESOLUTION|>--- conflicted
+++ resolved
@@ -5,14 +5,7 @@
 @maxLength(19)
 param solutionPrefix string = 'macae${uniqueString(deployer().objectId, deployer().tenantId, subscription().subscriptionId, resourceGroup().id)}'
 
-<<<<<<< HEAD
-@description('Capacity of the AI Foundry AI Services resource. The default value is 140.')
-param aiFoundryCapacity int 
-
-@description('Optional. Location for all Resources.')
-=======
 @description('Required. Location for all Resources except AI Foundry.')
->>>>>>> d7fc6854
 param solutionLocation string = resourceGroup().location
 
 @description('Optional. Enable/Disable usage telemetry for module.')
@@ -743,11 +736,7 @@
   sku: {
     name: 'GlobalStandard'
     //Curently the capacity is set to 140 for opinanal performance. 
-<<<<<<< HEAD
-    capacity: aiFoundryCapacity
-=======
     capacity: aiFoundryAiServicesConfiguration.?modelCapacity ?? 140
->>>>>>> d7fc6854
   }
   raiPolicyName: 'Microsoft.Default'
 }

--- conflicted
+++ resolved
@@ -1,7 +1,5 @@
 @description('Location for all resources.')
-<<<<<<< HEAD
-param location string //Fixed for model availability, change back to resourceGroup().location
-
+param location string = 'EastUS2' //Fixed for model availability, change back to resourceGroup().location
 
 @description('Location for OpenAI resources.')
 param azureOpenAILocation string = 'japaneast' //Fixed for model availability
@@ -9,43 +7,7 @@
 
 
 @description('A prefix to add to the start of all resource names. Note: A "unique" suffix will also be added')
-param prefix string = take('macaeo-${uniqueString(resourceGroup().id)}', 10)
-=======
-param location string
-
-@allowed([
-  'australiaeast'
-  'brazilsouth'
-  'canadacentral'
-  'canadaeast'
-  'eastus'
-  'eastus2'
-  'francecentral'
-  'germanywestcentral'
-  'japaneast'
-  'koreacentral'
-  'northcentralus'
-  'norwayeast'
-  'polandcentral'
-  'southafricanorth'
-  'southcentralus'
-  'southindia'
-  'swedencentral'
-  'switzerlandnorth'
-  'uaenorth'
-  'uksouth'
-  'westeurope'
-  'westus'
-  'westus3'
-])
-@description('Location for all Ai services resources. This location can be different from the resource group location.')
-param azureOpenAILocation string // The location used for all deployed resources.  This location must be in the same region as the resource group.
-
-@minLength(3)
-@maxLength(20)
-@description('Prefix for all resources created by this template.  This prefix will be used to create unique names for all resources.  The prefix must be unique within the resource group.')
-param prefix string
->>>>>>> 67a15bc2
+param prefix string = 'macaeo'
 
 @description('Tags to apply to all deployed resources')
 param tags object = {}

from azure.identity import AzureCliCredential
from azure.search.documents import SearchClient
from azure.search.documents.indexes import SearchIndexClient
from azure.search.documents.indexes.models import SearchIndex, SimpleField, SearchableField, SearchFieldDataType
from azure.storage.blob import BlobServiceClient
import sys

# PDF text extraction function
def extract_pdf_text(pdf_bytes):
    """Extract text content from PDF bytes using PyPDF2"""
    try:
        import PyPDF2
        import io
        
        pdf_file = io.BytesIO(pdf_bytes)
        pdf_reader = PyPDF2.PdfReader(pdf_file)
        
        # Check if PDF is encrypted/protected
        if pdf_reader.is_encrypted:
            return "PDF_PROTECTED: This PDF document is password-protected or encrypted and cannot be processed."
        
        text_content = []
        for page in pdf_reader.pages:
            try:
                page_text = page.extract_text()
                if page_text and page_text.strip():
                    text_content.append(page_text)
            except Exception:
                continue
        
        full_text = "\n".join(text_content).strip()
        
        # Check for protection messages
        protection_indicators = [
            "protected by Microsoft Office",
            "You'll need a different reader",
            "Download a compatible PDF reader",
            "This PDF Document has been protected"
        ]
        
        if any(indicator.lower() in full_text.lower() for indicator in protection_indicators):
            return "PDF_PROTECTED: This PDF document appears to be protected or encrypted."
        
        return full_text if full_text else "PDF_NO_TEXT: No readable text content found in PDF."
        
    except ImportError:
        return "PDF_ERROR: PyPDF2 library not available. Install with: pip install PyPDF2"
    except Exception as e:
        return f"PDF_ERROR: Error reading PDF content: {str(e)}"

if len(sys.argv) < 4:
    print("Usage: python index_datasets.py <storage_account_name> <blob_container_name> <ai_search_endpoint> [<ai_search_index_name>]")
    sys.exit(1)

storage_account_name = sys.argv[1]
blob_container_name = sys.argv[2]
ai_search_endpoint = sys.argv[3]
ai_search_index_name = sys.argv[4] if len(sys.argv) > 4 else "sample-dataset-index"
if not ai_search_endpoint.__contains__("search.windows.net"):
    ai_search_endpoint = f"https://{ai_search_endpoint}.search.windows.net"

credential = AzureCliCredential()

try:
    blob_service_client = BlobServiceClient(account_url=f"https://{storage_account_name}.blob.core.windows.net", credential=credential)
    container_client = blob_service_client.get_container_client(blob_container_name)
    print("Fetching files in container...")
    blob_list = list(container_client.list_blobs())
except Exception as e:
    print(f"Error fetching files: {e}")
    sys.exit(1)

success_count = 0
fail_count = 0
data_list = []

try:
    index_fields = [ 
        SimpleField(name="id", type=SearchFieldDataType.String, key=True),
        SearchableField(name="content", type=SearchFieldDataType.String, searchable=True),
        SearchableField(name="title", type=SearchFieldDataType.String, searchable=True, filterable=True)
    ]
    index = SearchIndex(name=ai_search_index_name, fields=index_fields)

    print("Creating or updating Azure Search index...")
    search_index_client = SearchIndexClient(endpoint=ai_search_endpoint, credential=credential)
    index_result = search_index_client.create_or_update_index(index=index)
    print(f"Index '{ai_search_index_name}' created or updated successfully.")
except Exception as e:
    print(f"Error creating/updating index: {e}")
    sys.exit(1)

for idx, blob in enumerate(blob_list, start=1):
    #if blob.name.endswith(".csv"):
    title = blob.name.replace(".csv", "")
<<<<<<< HEAD
    title = blob.name.replace(".json", "")
    title = blob.name.replace(".pdf", "")  # Also handle PDF extension
=======
    title = title.replace(".json", "")
>>>>>>> a53bf135
    data = container_client.download_blob(blob.name).readall()
    
    try:
        print(f"Reading data from blob: {blob.name}...")
        
        # Check if this is a PDF file and process accordingly
        if blob.name.lower().endswith('.pdf'):
            text = extract_pdf_text(data)
        else:
            # Original processing for non-PDF files
            text = data.decode('utf-8')
            
        data_list.append({
            "content": text,
            "id": str(idx),
            "title": title
        })
        success_count += 1
    except Exception as e:
        print(f"Error reading file - {blob.name}: {e}")
        fail_count += 1
        continue

if not data_list:
    print(f"No data to upload to Azure Search index. Success: {success_count}, Failed: {fail_count}")
    sys.exit(1)

try:
    print("Uploading documents to the index...")
    search_client = SearchClient(endpoint=ai_search_endpoint, index_name=ai_search_index_name, credential=credential)
    result = search_client.upload_documents(documents=data_list)
    print(f"Uploaded {len(data_list)} documents.")
except Exception as e:
    print(f"Error uploading documents: {e}")
    sys.exit(1)

print(f"Processing complete. Success: {success_count}, Failed: {fail_count}")<|MERGE_RESOLUTION|>--- conflicted
+++ resolved
@@ -93,12 +93,8 @@
 for idx, blob in enumerate(blob_list, start=1):
     #if blob.name.endswith(".csv"):
     title = blob.name.replace(".csv", "")
-<<<<<<< HEAD
-    title = blob.name.replace(".json", "")
-    title = blob.name.replace(".pdf", "")  # Also handle PDF extension
-=======
     title = title.replace(".json", "")
->>>>>>> a53bf135
+    title = title.replace(".pdf", "")  # Also handle PDF extension
     data = container_client.download_blob(blob.name).readall()
     
     try:
